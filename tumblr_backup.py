#!/usr/bin/env python3
# -*- coding: utf-8 -*-

# standard Python library imports
import calendar
import contextlib
import hashlib
import http.client
import itertools
import json
import locale
import multiprocessing
import os
import re
import shutil
import signal
import sys
import threading
import time
import traceback
import warnings
from collections import defaultdict
from datetime import datetime, timedelta
from glob import glob
from multiprocessing.queues import SimpleQueue
from os.path import join, split, splitext
from posixpath import basename as urlbasename, join as urlpathjoin, splitext as urlsplitext
from tempfile import NamedTemporaryFile
from types import ModuleType
from typing import (TYPE_CHECKING, Any, Callable, DefaultDict, Dict, Iterable, List, Optional, Set, Tuple, Type, Union,
                    cast)
from urllib.parse import quote, urlencode, urlparse
from xml.sax.saxutils import escape

from util import (AsyncCallable, ConnectionFile, FakeGenericMeta, LockedQueue, LogLevel, MultiCondition, copyfile,
                  fdatasync, fsync, have_module, is_dns_working, make_requests_session, no_internet, opendir, to_bytes)
from wget import HTTPError, HTTP_TIMEOUT, Retry, WGError, WgetRetrieveWrapper, setup_wget, touch, urlopen

if TYPE_CHECKING:
    from typing_extensions import Literal
    from bs4 import Tag
else:
    class Literal(metaclass=FakeGenericMeta):
        pass
    Tag = None

JSONDict = Dict[str, Any]

try:
    from settings import DEFAULT_BLOGS
except ImportError:
    DEFAULT_BLOGS = []

# extra optional packages
try:
    import pyexiv2
except ImportError:
    if not TYPE_CHECKING:
        pyexiv2 = None

try:
    import jq
except ImportError:
    if not TYPE_CHECKING:
        jq = None

# NB: setup_urllib3_ssl has already been called by wget

try:
    import requests
except ImportError:
    if not TYPE_CHECKING:
        # Import pip._internal.download first to avoid a potential recursive import
        try:
            from pip._internal import download as _  # noqa: F401
        except ImportError:
            pass  # doesn't exist in pip 20.0+
        try:
            from pip._vendor import requests
        except ImportError:
            raise RuntimeError('The requests module is required. Please install it with pip or your package manager.')

try:
    import filetype
except ImportError:
    with warnings.catch_warnings(record=True) as catcher:
        import imghdr
        if any(w.category is DeprecationWarning for w in catcher):
            print('warning: filetype module not found, using deprecated imghdr', file=sys.stderr)

    # add another JPEG recognizer
    # see http://www.garykessler.net/library/file_sigs.html
    def test_jpg(h, f):
        if h[:3] == b'\xFF\xD8\xFF' and h[3] in b'\xDB\xE0\xE1\xE2\xE3':
            return 'jpeg'

    imghdr.tests.append(test_jpg)

    def guess_extension(f):
        ext = imghdr.what(f)
        if ext == 'jpeg':
            ext = 'jpg'
        return ext
else:
    def guess_extension(f):
        kind = filetype.guess(f)
        return kind.extension if kind else None

# Imported later if needed
ytdl_module: Optional[ModuleType] = None

# Format of displayed tags
TAG_FMT = '#{}'

# Format of tag link URLs; set to None to suppress the links.
# Named placeholders that will be replaced: domain, tag
TAGLINK_FMT = 'https://{domain}/tagged/{tag}'

# exit codes
EXIT_SUCCESS    = 0
EXIT_NOPOSTS    = 1
# EXIT_ARGPARSE = 2 -- returned by argparse
EXIT_INTERRUPT  = 3
EXIT_ERRORS     = 4

# variable directory names, will be set in TumblrBackup.backup()
save_folder = ''
media_folder = ''

# constant names
root_folder = os.getcwd()
post_dir = 'posts'
json_dir = 'json'
media_dir = 'media'
archive_dir = 'archive'
theme_dir = 'theme'
save_dir = '..'
backup_css = 'backup.css'
custom_css = 'custom.css'
avatar_base = 'avatar'
dir_index = 'index.html'
tag_index_dir = 'tags'

blog_name = ''
post_ext = '.html'
have_custom_css = False

POST_TYPES = ('text', 'quote', 'link', 'answer', 'video', 'audio', 'photo', 'chat')
TYPE_ANY = 'any'
TAG_ANY = '__all__'

MAX_POSTS = 50
REM_POST_INC = 10

# Always retry on 503 or 504, but never on connect or 429, the latter handled specially
HTTP_RETRY = Retry(3, connect=False, status_forcelist=frozenset((503, 504)))
HTTP_RETRY.RETRY_AFTER_STATUS_CODES = frozenset((413,))  # type: ignore[misc]

# get your own API key at https://www.tumblr.com/oauth/apps
API_KEY = ''

# ensure the right date/time format
try:
    locale.setlocale(locale.LC_TIME, '')
except locale.Error:
    pass
FILE_ENCODING = 'utf-8'

PREV_MUST_MATCH_OPTIONS = ('likes', 'blosxom')
MEDIA_PATH_OPTIONS = ('dirs', 'hostdirs', 'image_names')
MUST_MATCH_OPTIONS = PREV_MUST_MATCH_OPTIONS + MEDIA_PATH_OPTIONS
BACKUP_CHANGING_OPTIONS = (
    'save_images', 'save_video', 'save_video_tumblr', 'save_audio', 'save_notes', 'copy_notes', 'notes_limit', 'json',
    'count', 'skip', 'period', 'request', 'filter', 'no_reblog', 'only_reblog', 'exif', 'prev_archives',
    'use_server_timestamps', 'user_agent', 'no_get', 'internet_archive',
)

wget_retrieve: Optional[WgetRetrieveWrapper] = None
main_thread_lock = threading.RLock()
multicond = MultiCondition(main_thread_lock)
disable_note_scraper: Set[str] = set()
disablens_lock = threading.Lock()
downloading_media: Set[str] = set()
downloading_media_cond = threading.Condition()


def load_bs4(reason):
    sys.modules['soupsieve'] = ()  # type: ignore[assignment]
    try:
        from bs4 import BeautifulSoup
    except ImportError:
        raise RuntimeError("Cannot {} without module 'bs4'".format(reason))
    return BeautifulSoup


class Logger:
    def __init__(self):
        self.lock = threading.Lock()
        self.backup_account: Optional[str] = None
        self.status_msg: Optional[str] = None

    def log(self, level: LogLevel, msg: str, account: bool = False) -> None:
        if options.quiet and level < LogLevel.WARN:
            return
        with self.lock:
            for line in msg.splitlines(True):
                self._print(line, account)
            if self.status_msg:
                self._print(self.status_msg, account=True)
            sys.stdout.flush()

    def info(self, msg, account=False):
        self.log(LogLevel.INFO, msg, account)

    def warn(self, msg, account=False):
        self.log(LogLevel.WARN, msg, account)

    def error(self, msg, account=False):
        self.log(LogLevel.ERROR, msg, account)

    def status(self, msg):
        self.status_msg = msg
        self.log(LogLevel.INFO, '')

    def _print(self, msg, account=False):
        if account:  # Optional account prefix
            msg = '{}: {}'.format(self.backup_account, msg)

        # Separate terminator
        it = (i for i, c in enumerate(reversed(msg)) if c not in '\r\n')
        try:
            idx = len(msg) - next(it)
        except StopIteration:
            idx = 0
        msg, term = msg[:idx], msg[idx:]

        pad = ' ' * (80 - len(msg))  # Pad to 80 chars
        print(msg + pad + term, end='')


logger = Logger()


def mkdir(dir, recursive=False):
    if not os.path.exists(dir):
        try:
            if recursive:
                os.makedirs(dir)
            else:
                os.mkdir(dir)
        except FileExistsError:
            pass  # ignored


def path_to(*parts):
    return join(save_folder, *parts)


def open_file(open_fn, parts):
    mkdir(path_to(*parts[:-1]), recursive=True)
    return open_fn(path_to(*parts))


@contextlib.contextmanager
def open_text(*parts):
    dest_path = open_file(lambda f: f, parts)
    dest_dirname, dest_basename = split(dest_path)

    with NamedTemporaryFile('w', prefix='.{}.'.format(dest_basename), dir=dest_dirname, delete=False) as partf:
        # Yield the file for writing
        with open(partf.fileno(), 'w', encoding=FILE_ENCODING, errors='xmlcharrefreplace', closefd=False) as f:
            yield f

        # NamedTemporaryFile is created 0600, set mode to the usual 0644
        if os.name == 'posix':
            os.fchmod(partf.fileno(), 0o644)
        else:
            os.chmod(partf.name, 0o644)

        # Flush buffers and sync the inode
        partf.flush()
        fsync(partf)

        pfname = partf.name

    # Move to final destination
    os.replace(pfname, dest_path)


def strftime(fmt, t=None):
    if t is None:
        t = time.localtime()
    return time.strftime(fmt, t)


def get_api_url(account):
    """construct the tumblr API URL"""
    global blog_name
    blog_name = account
    if any(c in account for c in '/\\') or account in ('.', '..'):
        raise ValueError('Invalid blog name: {!r}'.format(account))
    if '.' not in account:
        blog_name += '.tumblr.com'
    return 'https://api.tumblr.com/v2/blog/%s/%s' % (
        blog_name, 'likes' if options.likes else 'posts'
    )


def parse_period_date(period):
    """Prepare the period start and end timestamps"""
    timefn: Callable[[Any], float] = time.mktime
    # UTC marker
    if period[-1] == 'Z':
        period = period[:-1]
        timefn = calendar.timegm

    i = 0
    tm = [int(period[:4]), 1, 1, 0, 0, 0, 0, 0, -1]
    if len(period) >= 6:
        i = 1
        tm[1] = int(period[4:6])
    if len(period) == 8:
        i = 2
        tm[2] = int(period[6:8])

    def mktime(tml):
        tmt: Any = tuple(tml)
        return timefn(tmt)

    p_start = int(mktime(tm))
    tm[i] += 1
    p_stop = int(mktime(tm))
    return [p_start, p_stop]


class ApiParser:
    TRY_LIMIT = 2
    session: Optional[requests.Session] = None

    def __init__(self, base, account):
        self.base = base
        self.account = account
        self.prev_resps: Optional[Tuple[str, ...]] = None
        self.dashboard_only_blog: Optional[bool] = None

    @classmethod
    def setup(cls):
        cls.session = make_requests_session(
            requests.Session, HTTP_RETRY, HTTP_TIMEOUT,
            not options.no_ssl_verify, options.user_agent, options.cookiefile,
        )

    def read_archive(self, prev_archive):
        if options.reuse_json:
            prev_archive = save_folder
        elif prev_archive is None:
            return

        def read_resp(path):
            with open(path, encoding=FILE_ENCODING) as jf:
                return json.load(jf)

        if options.likes:
            logger.warn('Reading liked timestamps from saved responses (may take a while)\n', account=True)

        self.prev_resps = tuple(
            e.path for e in sorted(
                (e for e in os.scandir(join(prev_archive, 'json')) if (e.name.endswith('.json') and e.is_file())),
                key=lambda e: read_resp(e)['liked_timestamp'] if options.likes else int(e.name[:-5]),
                reverse=True,
            )
        )

    def apiparse(self, count, start=0, before=None) -> Optional[JSONDict]:
        assert self.session is not None
        if self.prev_resps is not None:
            # Reconstruct the API response
            def read_post(prf):
                with open(prf, encoding=FILE_ENCODING) as f:
                    try:
                        post = json.load(f)
                    except ValueError as e:
                        f.seek(0)
                        logger.error('{}: {}\n{!r}\n'.format(e.__class__.__name__, e, f.read()))
                        return None
                return prf, post
            posts: Iterable[Tuple[os.DirEntry[str], JSONDict]]
            posts = map(read_post, self.prev_resps)
            if before is not None:
                posts = itertools.dropwhile(
                    lambda pp: pp[1]['liked_timestamp' if options.likes else 'timestamp'] >= before,
                    posts,
                )
            posts = list(itertools.islice(posts, start, start + count))
            return {'posts': [post for prf, post in posts],
                    'post_respfiles': [prf for prf, post in posts],
                    'blog': dict(posts[0][1]['blog'] if posts else {}, posts=len(self.prev_resps))}

        if self.dashboard_only_blog:
            base = 'https://www.tumblr.com/svc/indash_blog'
            params = {'tumblelog_name_or_id': self.account, 'post_id': '', 'limit': count,
                      'should_bypass_safemode': 'true', 'should_bypass_tagfiltering': 'true'}
            headers: Optional[Dict[str, str]] = {
                'Referer': 'https://www.tumblr.com/dashboard/blog/' + self.account,
                'X-Requested-With': 'XMLHttpRequest',
            }
        else:
            base = self.base
            params = {'api_key': API_KEY, 'limit': count, 'reblog_info': 'true'}
            headers = None
        if before is not None and not self.dashboard_only_blog:
            params['before'] = before
        elif start > 0:
            params['offset'] = start

        try:
            doc, status, reason = self._get_resp(base, params, headers)
        except (OSError, HTTPError) as e:
            logger.error('URL is {}?{}\n[FATAL] Error retrieving API repsonse: {!r}\n'.format(
                base, urlencode(params), e,
            ))
            return None

        if not 200 <= status < 300:
            # Detect dashboard-only blogs by the error codes
            if status == 404 and self.dashboard_only_blog is None and not (doc is None or options.likes):
                errors = doc.get('errors', ())
                if len(errors) == 1 and errors[0].get('code') == 4012:
                    self.dashboard_only_blog = True
                    logger.info('Found dashboard-only blog, trying svc API\n', account=True)
                    return self.apiparse(count, start)  # Recurse once
            if status == 403 and options.likes:
                logger.error('HTTP 403: Most likely {} does not have public likes.\n'.format(self.account))
                return None
            logger.error('URL is {}?{}\n[FATAL] {} API repsonse: HTTP {} {}\n{}'.format(
                base, urlencode(params),
                'Error retrieving' if doc is None else 'Non-OK',
                status, reason,
                '' if doc is None else '{}\n'.format(doc),
            ))
            if status == 401 and self.dashboard_only_blog:
                logger.error("This is a dashboard-only blog, so you probably don't have the right cookies.{}\n".format(
                    '' if options.cookiefile else ' Try --cookiefile.',
                ))
            return None
        if doc is None:
            return None  # OK status but invalid JSON

        if self.dashboard_only_blog:
            with disablens_lock:
                if self.account not in disable_note_scraper:
                    disable_note_scraper.add(self.account)
                    logger.info('[Note Scraper] Dashboard-only blog - scraping disabled for {}\n'.format(self.account))
        elif self.dashboard_only_blog is None:
            # If the first API request succeeds, it's a public blog
            self.dashboard_only_blog = False

        resp = doc.get('response')
        if resp is not None and self.dashboard_only_blog:
            # svc API doesn't return blog info, steal it from the first post
            resp['blog'] = resp['posts'][0]['blog'] if resp['posts'] else {}
        return resp

    def _get_resp(self, base, params, headers):
        assert self.session is not None
        try_count = 0
        while True:
            try:
                with self.session.get(base, params=params, headers=headers) as resp:
                    try_count += 1
                    doc = None
                    ctype = resp.headers.get('Content-Type')
                    if not (200 <= resp.status_code < 300 or 400 <= resp.status_code < 500):
                        pass  # Server error, will not attempt to read body
                    elif ctype and ctype.split(';', 1)[0].strip() != 'application/json':
                        logger.error("Unexpected Content-Type: '{}'\n".format(ctype))
<<<<<<< HEAD
                    else:
                        try:
                            doc = resp.json()
                        except ValueError as e:
                            logger.error('{}: {}\n{} {} {}\n{!r}\n'.format(
                                e.__class__.__name__, e, resp.status_code, resp.reason, ctype,
                                resp.content.decode('utf-8'),
                            ))
                    status = resp.status_code if doc is None else doc['meta']['status']
                    if status == 429 and try_count < self.TRY_LIMIT and self._ratelimit_sleep(resp.headers):
                        continue
                    return doc, status, resp.reason if doc is None else http.client.responses.get(status, '(unknown)')
            except HTTPError:
                if not is_dns_working(timeout=5):
=======
                        return None
                    try:
                        return resp.json()
                    except ValueError as e:
                        logger.error('{}: {}\n{} {} {}\n{!r}\n'.format(
                            e.__class__.__name__, e, resp.status_code, resp.reason, ctype, resp.content.decode('utf-8'),
                        ))
                        return None
            except (OSError, HTTPError) as e:
                if isinstance(e, HTTPError) and not is_dns_working(timeout=5, check=options.use_dns_check):
>>>>>>> 91ae5cf5
                    no_internet.signal()
                    continue
                raise

    @staticmethod
    def _ratelimit_sleep(headers):
        # Daily ratelimit
        if headers.get('X-Ratelimit-Perday-Remaining') == '0':
            reset = headers.get('X-Ratelimit-Perday-Reset')
            try:
                freset = float(reset)  # pytype: disable=wrong-arg-types
            except (TypeError, ValueError):
                logger.error("Expected numerical X-Ratelimit-Perday-Reset, got {!r}\n".format(reset))
                msg = 'sometime tomorrow'
            else:
                treset = datetime.now() + timedelta(seconds=freset)
                msg = 'at {}'.format(treset.ctime())
            raise RuntimeError('{}: Daily API ratelimit exceeded. Resume with --continue after reset {}.\n'.format(
                logger.backup_account, msg
            ))

        # Hourly ratelimit
        reset = headers.get('X-Ratelimit-Perhour-Reset')
        if reset is None:
            return False

        try:
            sleep_dur = float(reset)
        except ValueError:
            logger.error("Expected numerical X-Ratelimit-Perhour-Reset, got '{}'\n".format(reset), account=True)
            return False

        hours, remainder = divmod(abs(sleep_dur), 3600)
        minutes, seconds = divmod(remainder, 60)
        sleep_dur_str = ' '.join(str(int(t[0])) + t[1] for t in ((hours, 'h'), (minutes, 'm'), (seconds, 's')) if t[0])

        if sleep_dur < 0:
            logger.warn('Warning: X-Ratelimit-Perhour-Reset is {} in the past\n'.format(sleep_dur_str), account=True)
            return True
        if sleep_dur > 3600:
            treset = datetime.now() + timedelta(seconds=sleep_dur)
            raise RuntimeError('{}: Refusing to sleep for {}. Resume with --continue at {}.'.format(
                logger.backup_account, sleep_dur_str, treset.ctime(),
            ))

        logger.warn('Hit hourly ratelimit, sleeping for {} as requested\n'.format(sleep_dur_str), account=True)
        time.sleep(sleep_dur + 1)  # +1 to be sure we're past the reset
        return True


def add_exif(image_name, tags):
    assert pyexiv2 is not None
    try:
        metadata = pyexiv2.ImageMetadata(image_name)
        metadata.read()
    except OSError as e:
        logger.error('Error reading metadata for image {!r}: {!r}\n'.format(image_name, e))
        return
    KW_KEY = 'Iptc.Application2.Keywords'
    if '-' in options.exif:  # remove all tags
        if KW_KEY in metadata.iptc_keys:
            del metadata[KW_KEY]
    else:  # add tags
        if KW_KEY in metadata.iptc_keys:
            tags |= set(metadata[KW_KEY].value)
        tags = [tag.strip().lower() for tag in tags | options.exif if tag]
        metadata[KW_KEY] = pyexiv2.IptcTag(KW_KEY, tags)
    try:
        metadata.write()
    except OSError as e:
        logger.error('Writing metadata failed for tags {} in {!r}: {!r}\n'.format(tags, image_name, e))


def save_style():
    with open_text(backup_css) as css:
        css.write('''\
@import url("override.css");

body { width: 720px; margin: 0 auto; }
body > footer { padding: 1em 0; }
header > img { float: right; }
img { max-width: 720px; }
blockquote { margin-left: 0; border-left: 8px #999 solid; padding: 0 24px; }
.archive h1, .subtitle, article { padding-bottom: 0.75em; border-bottom: 1px #ccc dotted; }
article[class^="liked-"] { background-color: #f0f0f8; }
.post a.llink { display: none; }
header a, footer a { text-decoration: none; }
footer, article footer a { font-size: small; color: #999; }
''')


def get_avatar(prev_archive):
    if prev_archive is not None:
        # Copy old avatar, if present
        avatar_glob = glob(join(prev_archive, theme_dir, avatar_base + '.*'))
        if avatar_glob:
            src = avatar_glob[0]
            path_parts = (theme_dir, split(src)[-1])
            cpy_res = maybe_copy_media(prev_archive, path_parts)
            if cpy_res:
                return  # We got the avatar
    if options.no_get:
        return  # Don't download the avatar

    url = 'https://api.tumblr.com/v2/blog/%s/avatar' % blog_name
    avatar_dest = avatar_fpath = open_file(lambda f: f, (theme_dir, avatar_base))

    # Remove old avatars
    if glob(join(theme_dir, avatar_base + '.*')):
        return  # Do not clobber

    def adj_bn(old_bn, f):
        # Give it an extension
        image_type = guess_extension(f)
        if image_type:
            return avatar_fpath + '.' + image_type
        return avatar_fpath

    # Download the image
    assert wget_retrieve is not None
    try:
        wget_retrieve(url, avatar_dest, adjust_basename=adj_bn)
    except WGError as e:
        e.log()


def get_style(prev_archive):
    """Get the blog's CSS by brute-forcing it from the home page.
    The v2 API has no method for getting the style directly.
    See https://groups.google.com/d/msg/tumblr-api/f-rRH6gOb6w/sAXZIeYx5AUJ"""
    if prev_archive is not None:
        # Copy old style, if present
        path_parts = (theme_dir, 'style.css')
        cpy_res = maybe_copy_media(prev_archive, path_parts)
        if cpy_res:
            return  # We got the style
    if options.no_get:
        return  # Don't download the style

    url = 'https://%s/' % blog_name
    try:
        resp = urlopen(url, options)
        page_data = resp.data
    except HTTPError as e:
        logger.error('URL is {}\nError retrieving style: {}\n'.format(url, e))
        return
    for match in re.findall(br'(?s)<style type=.text/css.>(.*?)</style>', page_data):
        css = match.strip().decode('utf-8', errors='replace')
        if '\n' not in css:
            continue
        css = css.replace('\r', '').replace('\n    ', '\n')
        with open_text(theme_dir, 'style.css') as f:
            f.write(css + '\n')
        return


# Copy media file, if present in prev_archive
def maybe_copy_media(prev_archive, path_parts, pa_path_parts=None):
    if prev_archive is None:
        return False  # Source does not exist
    if pa_path_parts is None:
        pa_path_parts = path_parts  # Default

    srcpath = join(prev_archive, *pa_path_parts)
    dstpath = open_file(lambda f: f, path_parts)

    try:
        os.stat(srcpath)
    except FileNotFoundError:
        return False  # Source does not exist

    try:
        os.stat(dstpath)
    except FileNotFoundError:
        pass  # Destination does not exist yet
    else:
        return True  # Don't overwrite

    copyfile(srcpath, dstpath)
    shutil.copystat(srcpath, dstpath)

    return True  # Copied


def check_optional_modules():
    if options.exif:
        if pyexiv2 is None:
            raise RuntimeError("--exif: module 'pyexiv2' is not installed")
        if not hasattr(pyexiv2, 'ImageMetadata'):
            raise RuntimeError("--exif: module 'pyexiv2' is missing features, perhaps you need 'py3exiv2'?")
    if options.filter is not None and jq is None:
        raise RuntimeError("--filter: module 'jq' is not installed")
    if options.save_notes or options.copy_notes:
        load_bs4('save notes' if options.save_notes else 'copy notes')
    if options.save_video and not (have_module('yt_dlp') or have_module('youtube_dl')):
        raise RuntimeError("--save-video: module 'youtube_dl' is not installed")



def import_youtube_dl():
    global ytdl_module
    if ytdl_module is not None:
        return ytdl_module

    try:
        import yt_dlp
    except ImportError:
        pass
    else:
        ytdl_module = yt_dlp
        return ytdl_module

    import youtube_dl

    ytdl_module = youtube_dl
    return ytdl_module


class Index:
    index: DefaultDict[int, DefaultDict[int, List['LocalPost']]]

    def __init__(self, blog, body_class='index'):
        self.blog = blog
        self.body_class = body_class
        self.index = defaultdict(lambda: defaultdict(list))

    def add_post(self, post):
        self.index[post.tm.tm_year][post.tm.tm_mon].append(post)

    def save_index(self, index_dir='.', title=None):
        archives = sorted(((y, m) for y in self.index for m in self.index[y]),
            reverse=options.reverse_month
        )
        subtitle = self.blog.title if title else self.blog.subtitle
        title = title or self.blog.title
        with open_text(index_dir, dir_index) as idx:
            idx.write(self.blog.header(title, self.body_class, subtitle, avatar=True))
            if options.tag_index and self.body_class == 'index':
                idx.write('<p><a href={}>Tag index</a></p>\n'.format(
                    urlpathjoin(tag_index_dir, dir_index)
                ))
            for year in sorted(self.index.keys(), reverse=options.reverse_index):
                self.save_year(idx, archives, index_dir, year)
            idx.write('<footer><p>Generated on %s by <a href=https://github.com/'
                'bbolli/tumblr-utils>tumblr-utils</a>.</p></footer>\n' % strftime('%x %X')
            )

    def save_year(self, idx, archives, index_dir, year):
        idx.write('<h3>%s</h3>\n<ul>\n' % year)
        for month in sorted(self.index[year].keys(), reverse=options.reverse_index):
            tm = time.localtime(time.mktime((year, month, 3, 0, 0, 0, 0, 0, -1)))
            month_name = self.save_month(archives, index_dir, year, month, tm)
            idx.write('    <li><a href={} title="{} post(s)">{}</a></li>\n'.format(
                urlpathjoin(archive_dir, month_name), len(self.index[year][month]), strftime('%B', tm)
            ))
        idx.write('</ul>\n\n')

    def save_month(self, archives, index_dir, year, month, tm):
        posts = sorted(self.index[year][month], key=lambda x: x.date, reverse=options.reverse_month)
        posts_month = len(posts)
        posts_page = options.posts_per_page if options.posts_per_page >= 1 else posts_month

        def pages_per_month(y, m):
            posts_m = len(self.index[y][m])
            return posts_m // posts_page + bool(posts_m % posts_page)

        def next_month(inc):
            i = archives.index((year, month))
            i += inc
            if 0 <= i < len(archives):
                return archives[i]
            return 0, 0

        FILE_FMT = '%d-%02d-p%s%s'
        pages_month = pages_per_month(year, month)
        first_file: Optional[str] = None
        for page, start in enumerate(range(0, posts_month, posts_page), start=1):

            archive = [self.blog.header(strftime('%B %Y', tm), body_class='archive')]
            archive.extend(p.get_post(self.body_class == 'tag-archive') for p in posts[start:start + posts_page])

            suffix = '/' if options.dirs else post_ext
            file_name = FILE_FMT % (year, month, page, suffix)
            if options.dirs:
                base = urlpathjoin(save_dir, archive_dir)
                arch = open_text(index_dir, archive_dir, file_name, dir_index)
            else:
                base = ''
                arch = open_text(index_dir, archive_dir, file_name)

            if page > 1:
                pp = FILE_FMT % (year, month, page - 1, suffix)
            else:
                py, pm = next_month(-1)
                pp = FILE_FMT % (py, pm, pages_per_month(py, pm), suffix) if py else ''
                first_file = file_name

            if page < pages_month:
                np = FILE_FMT % (year, month, page + 1, suffix)
            else:
                ny, nm = next_month(+1)
                np = FILE_FMT % (ny, nm, 1, suffix) if ny else ''

            archive.append(self.blog.footer(base, pp, np))

            with arch as archf:
                archf.write('\n'.join(archive))

        assert first_file is not None
        return first_file


class TagIndex(Index):
    def __init__(self, blog, name):
        super().__init__(blog, 'tag-archive')
        self.name = name


class Indices:
    def __init__(self, blog):
        self.blog = blog
        self.main_index = Index(blog)
        self.tags = {}

    def build_index(self):
        filter_ = join('*', dir_index) if options.dirs else '*' + post_ext
        for post in (LocalPost(f) for f in glob(path_to(post_dir, filter_))):
            self.main_index.add_post(post)
            if options.tag_index:
                for tag, name in post.tags:
                    if tag not in self.tags:
                        self.tags[tag] = TagIndex(self.blog, name)
                    self.tags[tag].name = name
                    self.tags[tag].add_post(post)

    def save_index(self):
        self.main_index.save_index()
        if options.tag_index:
            self.save_tag_index()

    def save_tag_index(self):
        global save_dir
        save_dir = '../../..'
        mkdir(path_to(tag_index_dir))
        tag_index = [self.blog.header('Tag index', 'tag-index', self.blog.title, avatar=True), '<ul>']
        for tag, index in sorted(self.tags.items(), key=lambda kv: kv[1].name):
            digest = hashlib.md5(to_bytes(tag)).hexdigest()
            index.save_index(tag_index_dir + os.sep + digest,
                "Tag ‛%s’" % index.name
            )
            tag_index.append('    <li><a href={}>{}</a></li>'.format(
                urlpathjoin(digest, dir_index), escape(index.name)
            ))
        tag_index.extend(['</ul>', ''])
        with open_text(tag_index_dir, dir_index) as f:
            f.write('\n'.join(tag_index))


class TumblrBackup:
    def __init__(self):
        self.failed_blogs = []
        self.postfail_blogs = []
        self.total_count = 0
        self.post_count = 0
        self.filter_skipped = 0
        self.title: Optional[str] = None
        self.subtitle: Optional[str] = None
        self.pa_options: Optional[JSONDict] = None

    def exit_code(self):
        if self.failed_blogs or self.postfail_blogs:
            return EXIT_ERRORS
        if self.total_count == 0:
            return EXIT_NOPOSTS
        return EXIT_SUCCESS

    def header(self, title='', body_class='', subtitle='', avatar=False):
        root_rel = {
            'index': '', 'tag-index': '..', 'tag-archive': '../..'
        }.get(body_class, save_dir)
        css_rel = urlpathjoin(root_rel, custom_css if have_custom_css else backup_css)
        if body_class:
            body_class = ' class=' + body_class
        h = '''<!DOCTYPE html>

<meta charset=%s>
<title>%s</title>
<link rel=stylesheet href=%s>

<body%s>

<header>
''' % (FILE_ENCODING, self.title, css_rel, body_class)
        if avatar:
            f = glob(path_to(theme_dir, avatar_base + '.*'))
            if f:
                h += '<img src={} alt=Avatar>\n'.format(urlpathjoin(root_rel, theme_dir, split(f[0])[1]))
        if title:
            h += '<h1>%s</h1>\n' % title
        if subtitle:
            h += '<p class=subtitle>%s</p>\n' % subtitle
        h += '</header>\n'
        return h

    @staticmethod
    def footer(base, previous_page, next_page):
        f = '<footer><nav>'
        f += '<a href={} rel=index>Index</a>\n'.format(urlpathjoin(save_dir, dir_index))
        if previous_page:
            f += '| <a href={} rel=prev>Previous</a>\n'.format(urlpathjoin(base, previous_page))
        if next_page:
            f += '| <a href={} rel=next>Next</a>\n'.format(urlpathjoin(base, next_page))
        f += '</nav></footer>\n'
        return f

    @staticmethod
    def get_post_timestamp(post, BeautifulSoup_):
        if TYPE_CHECKING:
            from bs4 import BeautifulSoup
        else:
            BeautifulSoup = BeautifulSoup_

        with open(post, encoding=FILE_ENCODING) as pf:
            soup = BeautifulSoup(pf, 'lxml')
        postdate = cast(Tag, soup.find('time'))['datetime']
        # datetime.fromisoformat does not understand 'Z' suffix
        return int(datetime.strptime(cast(str, postdate), '%Y-%m-%dT%H:%M:%SZ').timestamp())

    @classmethod
    def process_existing_backup(cls, account, prev_archive):
        complete_backup = os.path.exists(path_to('.complete'))
        try:
            with open(path_to('.first_run_options'), encoding=FILE_ENCODING) as f:
                first_run_options = json.load(f)
        except FileNotFoundError:
            first_run_options = None

        class Options:
            def __init__(self, fro): self.fro = fro
            def differs(self, opt): return opt not in self.fro or orig_options[opt] != self.fro[opt]
            def first(self, opts): return {opt: self.fro.get(opt, '<not present>') for opt in opts}
            @staticmethod
            def this(opts): return {opt: orig_options[opt] for opt in opts}

        # These options must always match
        backdiff_nondef = None
        if first_run_options is not None:
            opts = Options(first_run_options)
            mustmatchdiff = tuple(filter(opts.differs, MUST_MATCH_OPTIONS))
            if mustmatchdiff:
                raise RuntimeError('{}: The script was given {} but the existing backup was made with {}'.format(
                    account, opts.this(mustmatchdiff), opts.first(mustmatchdiff)))

            backdiff = tuple(filter(opts.differs, BACKUP_CHANGING_OPTIONS))
            if complete_backup:
                # Complete archives may be added to with different options
                if (
                    options.resume
                    and first_run_options.get('count') is None
                    and (orig_options['period'] or [0, 0])[0] >= (first_run_options.get('period') or [0, 0])[0]
                ):
                    raise RuntimeError('{}: Cannot continue complete backup that was not stopped early with --count or '
                                       '--period'.format(account))
            elif options.resume:
                backdiff_nondef = tuple(opt for opt in backdiff if orig_options[opt] != parser.get_default(opt))
                if backdiff_nondef and not options.ignore_diffopt:
                    raise RuntimeError('{}: The script was given {} but the existing backup was made with {}. You may '
                                       'skip this check with --ignore-diffopt.'.format(
                                            account, opts.this(backdiff_nondef), opts.first(backdiff_nondef)))
            elif not backdiff:
                raise RuntimeError('{}: Found incomplete archive, try --continue'.format(account))
            elif not options.ignore_diffopt:
                raise RuntimeError('{}: Refusing to make a different backup (with {} instead of {}) over an incomplete '
                                   'archive. Delete the old backup to start fresh, or skip this check with '
                                   '--ignore-diffopt (optionally with --continue).'.format(
                                       account, opts.this(backdiff), opts.first(backdiff)))

        pa_options = None
        if prev_archive is not None:
            try:
                with open(join(prev_archive, '.first_run_options'), encoding=FILE_ENCODING) as f:
                    pa_options = json.load(f)
            except FileNotFoundError:
                pa_options = None

            # These options must always match
            if pa_options is not None:
                pa_opts = Options(pa_options)
                mustmatchdiff = tuple(filter(pa_opts.differs, PREV_MUST_MATCH_OPTIONS))
                if mustmatchdiff:
                    raise RuntimeError('{}: The script was given {} but the previous archive was made with {}'.format(
                        account, pa_opts.this(mustmatchdiff), pa_opts.first(mustmatchdiff)))

        oldest_tstamp = None
        if options.resume or not complete_backup:
            # Read every post to find the oldest timestamp already saved
            filter_ = join('*', dir_index) if options.dirs else '*' + post_ext
            post_glob = glob(path_to(post_dir, filter_))
            if not options.resume:
                pass  # No timestamp needed but may want to know if posts are present
            elif not post_glob:
                raise RuntimeError('{}: Cannot continue empty backup'.format(account))
            else:
                logger.warn('Found incomplete backup.\n', account=True)
                BeautifulSoup = load_bs4('continue incomplete backup')
                if options.likes:
                    logger.warn('Finding oldest liked post (may take a while)\n', account=True)
                    oldest_tstamp = min(cls.get_post_timestamp(post, BeautifulSoup) for post in post_glob)
                else:
                    post_min = min(post_glob, key=lambda f: int(splitext(split(f)[1])[0]))
                    oldest_tstamp = cls.get_post_timestamp(post_min, BeautifulSoup)
                logger.info(
                    'Backing up posts before timestamp={} ({})\n'.format(oldest_tstamp, time.ctime(oldest_tstamp)),
                    account=True,
                )

        write_fro = False
        if backdiff_nondef is not None:
            # Load saved options, unless they were overridden with --ignore-diffopt
            for opt in BACKUP_CHANGING_OPTIONS:
                if opt not in backdiff_nondef:
                    setattr(options, opt, first_run_options[opt])
        else:
            # Load original options
            for opt in BACKUP_CHANGING_OPTIONS:
                setattr(options, opt, orig_options[opt])
            if first_run_options is None and not (complete_backup or post_glob):
                # Presumably this is the initial backup of this blog
                write_fro = True

        if pa_options is None and prev_archive is not None:
            # Fallback assumptions
            logger.warn('Warning: Unknown media path options for previous archive, assuming they match ours\n',
                        account=True)
            pa_options = {opt: getattr(options, opt) for opt in MEDIA_PATH_OPTIONS}

        return oldest_tstamp, pa_options, write_fro

    def backup(self, account, prev_archive):
        """makes single files and an index for every post on a public Tumblr blog account"""

        base = get_api_url(account)

        # make sure there are folders to save in
        global save_folder, media_folder, post_ext, post_dir, save_dir, have_custom_css
        if options.blosxom:
            save_folder = root_folder
            post_ext = '.txt'
            post_dir = os.curdir
            post_class: Type[TumblrPost] = BlosxomPost
        else:
            save_folder = join(root_folder, options.outdir or account)
            media_folder = path_to(media_dir)
            if options.dirs:
                post_ext = ''
                save_dir = '../..'
            post_class = TumblrPost
            have_custom_css = os.access(path_to(custom_css), os.R_OK)

        self.post_count = 0
        self.filter_skipped = 0

        oldest_tstamp, self.pa_options, write_fro = self.process_existing_backup(account, prev_archive)
        check_optional_modules()

        if options.incremental or options.resume:
            filter_ = join('*', dir_index) if options.dirs else '*' + post_ext
            post_glob = glob(path_to(post_dir, filter_))

        ident_max = None
        if options.incremental and post_glob:
            if options.likes:
                # Read every post to find the newest timestamp already saved
                logger.warn('Finding newest liked post (may take a while)\n', account=True)
                BeautifulSoup = load_bs4('backup likes incrementally')
                ident_max = max(self.get_post_timestamp(post, BeautifulSoup) for post in post_glob)
                logger.info('Backing up posts after timestamp={} ({})\n'.format(ident_max, time.ctime(ident_max)),
                            account=True)
            else:
                # Get the highest post id already saved
                ident_max = max(int(splitext(split(f)[1])[0]) for f in post_glob)
                logger.info('Backing up posts after id={}\n'.format(ident_max), account=True)

        if options.resume:
            # Update skip and count based on where we left off
            options.skip = 0
            self.post_count = len(post_glob)

        logger.status('Getting basic information\r')

        api_parser = ApiParser(base, account)
        api_thread = AsyncCallable(main_thread_lock, api_parser.apiparse, 'API Thread')
        with api_thread.response.mutex:
            api_parser.read_archive(prev_archive)
            api_thread.put(1)
            resp = api_thread.get()
        if not resp:
            self.failed_blogs.append(account)
            return

        # collect all the meta information
        if options.likes:
            if not resp.get('blog', {}).get('share_likes', True):
                logger.error('{} does not have public likes\n'.format(account))
                self.failed_blogs.append(account)
                return
            posts_key = 'liked_posts'
            blog = {}
            count_estimate = resp['liked_count']
        else:
            posts_key = 'posts'
            blog = resp.get('blog', {})
            count_estimate = blog.get('posts')
        self.title = escape(blog.get('title', account))
        self.subtitle = blog.get('description', '')

        if write_fro:
            # Blog directory gets created here
            with open_text('.first_run_options') as f:
                f.write(json.dumps(orig_options))

        def build_index():
            logger.status('Getting avatar and style\r')
            get_avatar(prev_archive)
            get_style(prev_archive)
            if not have_custom_css:
                save_style()
            logger.status('Building index\r')
            ix = Indices(self)
            ix.build_index()
            ix.save_index()

            if not (account in self.failed_blogs or os.path.exists(path_to('.complete'))):
                # Make .complete file
                sf: Optional[int]
                if os.name == 'posix':  # Opening directories and fdatasync are POSIX features
                    sf = opendir(save_folder, os.O_RDONLY)
                else:
                    sf = None
                try:
                    if sf is not None:
                        fdatasync(sf)
                    with open(open_file(lambda f: f, ('.complete',)), 'wb') as f:
                        fsync(f)
                    if sf is not None:
                        fdatasync(sf)
                finally:
                    if sf is not None:
                        os.close(sf)

        if not options.blosxom and options.count == 0:
            build_index()
            return

        # use the meta information to create a HTML header
        TumblrPost.post_header = self.header(body_class='post')

        jq_filter = request_sets = None
        if options.filter is not None:
            assert jq is not None
            jq_filter = jq.compile(options.filter)
        if options.request is not None:
            request_sets = {typ: set(tags) for typ, tags in options.request.items()}

        # start the thread pool
        backup_pool = ThreadPool()

        before = options.period[1] if options.period else None
        if oldest_tstamp is not None:
            before = oldest_tstamp if before is None else min(before, oldest_tstamp)
        if before is not None and api_parser.dashboard_only_blog:
            logger.warn('Warning: skipping posts on a dashboard-only blog is slow\n', account=True)

        # returns whether any posts from this batch were saved
        def _backup(posts, post_respfiles):
            def sort_key(x): return x[0]['liked_timestamp'] if options.likes else int(x[0]['id'])
            sorted_posts = sorted(zip(posts, post_respfiles), key=sort_key, reverse=True)
            oldest_date = None
            for p, prf in sorted_posts:
                no_internet.check()
                post = post_class(p, account, prf, prev_archive, self.pa_options)
                oldest_date = post.date
                if before is not None and post.date >= before:
                    if api_parser.dashboard_only_blog:
                        continue  # cannot request 'before' with the svc API
                    raise RuntimeError('Found post with date ({}) newer than before param ({})'.format(
                        post.date, before))
                if ident_max is None:
                    pass  # No limit
                elif (p['liked_timestamp'] if options.likes else int(post.ident)) <= ident_max:
                    logger.info('Stopping backup: Incremental backup complete\n', account=True)
                    return False, oldest_date
                if options.period and post.date < options.period[0]:
                    logger.info('Stopping backup: Reached end of period\n', account=True)
                    return False, oldest_date
                if request_sets:
                    if post.typ not in request_sets:
                        continue
                    tags = request_sets[post.typ]
                    if not (TAG_ANY in tags or tags & {t.lower() for t in post.tags}):
                        continue
                post_is_reblog = False
                if 'reblogged_from_name' in p or 'reblogged_root_name' in p:
                    if 'trail' in p and not p['trail']:
                        post_is_reblog = True
                    elif 'trail' in p and 'is_current_item' not in p['trail'][-1]:
                        post_is_reblog = True
                elif 'trail' in p and p['trail'] and 'is_current_item' not in p['trail'][-1]:
                    post_is_reblog = True
                if options.no_reblog and post_is_reblog:
                    continue
                if options.only_reblog and not post_is_reblog:
                    continue
                if jq_filter:
                    try:
                        matches = jq_filter.input(p).first()
                    except StopIteration:
                        matches = False
                    if not matches:
                        self.filter_skipped += 1
                        continue
                if os.path.exists(path_to(*post.get_path())) and options.no_post_clobber:
                    continue  # Post exists and no-clobber enabled

                with multicond:
                    while backup_pool.queue.qsize() >= backup_pool.queue.maxsize:
                        no_internet.check(release=True)
                        # All conditions false, wait for a change
                        multicond.wait((backup_pool.queue.not_full, no_internet.cond))
                    backup_pool.add_work(post.save_post)

                self.post_count += 1
                if options.count and self.post_count >= options.count:
                    logger.info('Stopping backup: Reached limit of {} posts\n'.format(options.count), account=True)
                    return False, oldest_date
            return True, oldest_date

        try:
            # Get the JSON entries from the API, which we can only do for MAX_POSTS posts at once.
            # Posts "arrive" in reverse chronological order. Post #0 is the most recent one.
            i = options.skip

            while True:
                # find the upper bound
                logger.status('Getting {}posts {} to {}{}\r'.format(
                    'liked ' if options.likes else '', i, i + MAX_POSTS - 1,
                    '' if count_estimate is None else ' (of {} expected)'.format(count_estimate),
                ))

                with multicond:
                    api_thread.put(MAX_POSTS, i, before)

                    while not api_thread.response.qsize():
                        no_internet.check(release=True)
                        # All conditions false, wait for a change
                        multicond.wait((api_thread.response.not_empty, no_internet.cond))

                    resp = api_thread.get(block=False)

                if resp is None:
                    self.failed_blogs.append(account)
                    break

                posts = resp[posts_key]
                if not posts:
                    logger.info('Backup complete: Found empty set of posts\n', account=True)
                    break

                post_respfiles = resp.get('post_respfiles')
                if post_respfiles is None:
                    post_respfiles = [None for _ in posts]
                res, oldest_date = _backup(posts, post_respfiles)
                if not res:
                    break

                if options.likes:
                    next_ = resp['_links'].get('next')
                    if next_ is None:
                        logger.info('Backup complete: Found end of likes\n', account=True)
                        break
                    before = int(next_['query_params']['before'])
                elif before is not None and not api_parser.dashboard_only_blog:
                    assert oldest_date <= before
                    if oldest_date == before:
                        oldest_date -= 1
                    before = oldest_date
                i += MAX_POSTS

            api_thread.quit()
            backup_pool.wait()  # wait until all posts have been saved
        except:
            api_thread.quit()
            backup_pool.cancel()  # ensure proper thread pool termination
            raise

        if backup_pool.errors:
            self.postfail_blogs.append(account)

        # postprocessing
        if not options.blosxom and self.post_count:
            build_index()

        logger.status(None)
        skipped_msg = (', {} did not match filter'.format(self.filter_skipped)) if self.filter_skipped else ''
        logger.warn(
            '{} {}posts backed up{}\n'.format(self.post_count, 'liked ' if options.likes else '', skipped_msg),
            account=True,
        )
        self.total_count += self.post_count


class TumblrPost:
    post_header = ''  # set by TumblrBackup.backup()

    def __init__(
        self,
        post: JSONDict,
        backup_account: str,
        respfile: str,
        prev_archive: Optional[str],
        pa_options: Optional[JSONDict],
    ) -> None:
        self.post = post
        self.backup_account = backup_account
        self.respfile = respfile
        self.prev_archive = prev_archive
        self.pa_options = pa_options
        self.creator = post.get('blog_name') or post['tumblelog']
        self.ident = str(post['id'])
        self.url = post['post_url']
        self.shorturl = post['short_url']
        self.typ = str(post['type'])
        self.date: float = post['liked_timestamp' if options.likes else 'timestamp']
        self.isodate = datetime.utcfromtimestamp(self.date).isoformat() + 'Z'
        self.tm = time.localtime(self.date)
        self.title = ''
        self.tags: str = post['tags']
        self.note_count = post.get('note_count')
        if self.note_count is None:
            self.note_count = post.get('notes', {}).get('count')
        if self.note_count is None:
            self.note_count = 0
        self.reblogged_from = post.get('reblogged_from_url')
        self.reblogged_root = post.get('reblogged_root_url')
        self.source_title = post.get('source_title', '')
        self.source_url = post.get('source_url', '')
        self.file_name = join(self.ident, dir_index) if options.dirs else self.ident + post_ext
        self.llink = self.ident if options.dirs else self.file_name
        self.media_dir = join(post_dir, self.ident) if options.dirs else media_dir
        self.media_url = urlpathjoin(save_dir, self.media_dir)
        self.media_folder = path_to(self.media_dir)

    def get_content(self):
        """generates the content for this post"""
        post = self.post
        content = []

        def append(s, fmt='%s'):
            content.append(fmt % s)

        def get_try(elt) -> Union[Any, Literal['']]:
            return post.get(elt, '')

        def append_try(elt, fmt='%s'):
            elt = get_try(elt)
            if elt:
                if options.save_images:
                    elt = re.sub(r'''(?i)(<img\s(?:[^>]*\s)?src\s*=\s*["'])(.*?)(["'][^>]*>)''',
                        self.get_inline_image, elt
                    )
                if options.save_video or options.save_video_tumblr:
                    # Handle video element poster attribute
                    elt = re.sub(r'''(?i)(<video\s(?:[^>]*\s)?poster\s*=\s*["'])(.*?)(["'][^>]*>)''',
                        self.get_inline_video_poster, elt
                    )
                    # Handle video element's source sub-element's src attribute
                    elt = re.sub(r'''(?i)(<source\s(?:[^>]*\s)?src\s*=\s*["'])(.*?)(["'][^>]*>)''',
                        self.get_inline_video, elt
                    )
                append(elt, fmt)

        if self.typ == 'text':
            self.title = get_try('title')
            append_try('body')

        elif self.typ == 'photo':
            url = get_try('link_url')
            is_photoset = len(post['photos']) > 1
            for offset, p in enumerate(post['photos'], start=1):
                o = p['alt_sizes'][0] if 'alt_sizes' in p else p['original_size']
                src = o['url']
                if options.save_images:
                    src = self.get_image_url(src, offset if is_photoset else 0)
                append(escape(src), '<img alt="" src="%s">')
                if url:
                    content[-1] = '<a href="%s">%s</a>' % (escape(url), content[-1])
                content[-1] = '<p>' + content[-1] + '</p>'
                if p['caption']:
                    append(p['caption'], '<p>%s</p>')
            append_try('caption')

        elif self.typ == 'link':
            url = post['url']
            self.title = '<a href="%s">%s</a>' % (escape(url), post['title'] or url)
            append_try('description')

        elif self.typ == 'quote':
            append(post['text'], '<blockquote><p>%s</p></blockquote>')
            append_try('source', '<p>%s</p>')

        elif self.typ == 'video':
            src = ''
            if (options.save_video or options.save_video_tumblr) \
                    and post['video_type'] == 'tumblr':
                src = self.get_media_url(post['video_url'], '.mp4')
            elif options.save_video:
                src = self.get_youtube_url(self.url)
                if not src:
                    logger.warn('Unable to download video in post #{}\n'.format(self.ident))
            if src:
                append('<p><video controls><source src="%s" type=video/mp4>%s<br>\n<a href="%s">%s</a></video></p>' % (
                    src, "Your browser does not support the video element.", src, "Video file"
                ))
            else:
                player = get_try('player')
                if player:
                    append(player[-1]['embed_code'])
                else:
                    append_try('video_url')
            append_try('caption')

        elif self.typ == 'audio':
            def make_player(src_):
                append('<p><audio controls><source src="{src}" type=audio/mpeg>{}<br>\n<a href="{src}">{}'
                       '</a></audio></p>'
                       .format('Your browser does not support the audio element.', 'Audio file', src=src_))

            src = None
            audio_url = get_try('audio_url') or get_try('audio_source_url')
            if options.save_audio:
                if post['audio_type'] == 'tumblr':
                    if audio_url.startswith('https://a.tumblr.com/'):
                        src = self.get_media_url(audio_url, '.mp3')
                    elif audio_url.startswith('https://www.tumblr.com/audio_file/'):
                        audio_url = 'https://a.tumblr.com/{}o1.mp3'.format(urlbasename(urlparse(audio_url).path))
                        src = self.get_media_url(audio_url, '.mp3')
                elif post['audio_type'] == 'soundcloud':
                    src = self.get_media_url(audio_url, '.mp3')
            player = get_try('player')
            if src:
                make_player(src)
            elif player:
                append(player)
            elif audio_url:
                make_player(audio_url)
            append_try('caption')

        elif self.typ == 'answer':
            self.title = post['question']
            append_try('answer')

        elif self.typ == 'chat':
            self.title = get_try('title')
            append(
                '<br>\n'.join('%(label)s %(phrase)s' % d for d in post['dialogue']),
                '<p>%s</p>'
            )

        else:
            logger.warn("Unknown post type '{}' in post #{}\n".format(self.typ, self.ident))
            append(escape(self.get_json_content()), '<pre>%s</pre>')

        content_str = '\n'.join(content)

        # fix wrongly nested HTML elements
        for p in ('<p>(<({})>)', '(</({})>)</p>'):
            content_str = re.sub(p.format('p|ol|iframe[^>]*'), r'\1', content_str)

        return content_str

    def get_youtube_url(self, youtube_url):
        # determine the media file name
        filetmpl = '%(id)s_%(uploader_id)s_%(title)s.%(ext)s'
        ydl_options = {
            'outtmpl': join(self.media_folder, filetmpl),
            'quiet': True,
            'restrictfilenames': True,
            'noplaylist': True,
            'continuedl': True,
            'nooverwrites': True,
            'retries': 3000,
            'fragment_retries': 3000,
            'ignoreerrors': True,
        }
        if options.cookiefile is not None:
            ydl_options['cookiefile'] = options.cookiefile

        if TYPE_CHECKING:
            import youtube_dl
        else:
            youtube_dl = import_youtube_dl()

        ydl = youtube_dl.YoutubeDL(ydl_options)
        ydl.add_default_info_extractors()
        try:
            result = ydl.extract_info(youtube_url, download=False)
            media_filename = youtube_dl.utils.sanitize_filename(filetmpl % result['entries'][0], restricted=True)
        except Exception:
            return ''

        # check if a file with this name already exists
        if not os.path.isfile(media_filename):
            try:
                ydl.extract_info(youtube_url, download=True)
            except Exception:
                return ''
        return urlpathjoin(self.media_url, split(media_filename)[1])

    def get_media_url(self, media_url, extension):
        if not media_url:
            return ''
        saved_name = self.download_media(media_url, extension=extension)
        if saved_name is not None:
            return urlpathjoin(self.media_url, saved_name)
        return media_url

    def get_image_url(self, image_url, offset):
        """Saves an image if not saved yet. Returns the new URL or
        the original URL in case of download errors."""
        saved_name = self.download_media(image_url, offset='_o%s' % offset if offset else '')
        if saved_name is not None:
            if options.exif and saved_name.endswith('.jpg'):
                add_exif(join(self.media_folder, saved_name), set(self.tags))
            return urlpathjoin(self.media_url, saved_name)
        return image_url

    @staticmethod
    def maxsize_image_url(image_url):
        if ".tumblr.com/" not in image_url or image_url.endswith('.gif'):
            return image_url
        # change the image resolution to 1280
        return re.sub(r'_\d{2,4}(\.\w+)$', r'_1280\1', image_url)

    def get_inline_image(self, match):
        """Saves an inline image if not saved yet. Returns the new <img> tag or
        the original one in case of download errors."""
        image_url, image_filename = self._parse_url_match(match, transform=self.maxsize_image_url)
        if not image_filename or not image_url.startswith('http'):
            return match.group(0)
        saved_name = self.download_media(image_url, filename=image_filename)
        if saved_name is None:
            return match.group(0)
        return '%s%s/%s%s' % (match.group(1), self.media_url,
            saved_name, match.group(3)
        )

    def get_inline_video_poster(self, match):
        """Saves an inline video poster if not saved yet. Returns the new
        <video> tag or the original one in case of download errors."""
        poster_url, poster_filename = self._parse_url_match(match)
        if not poster_filename or not poster_url.startswith('http'):
            return match.group(0)
        saved_name = self.download_media(poster_url, filename=poster_filename)
        if saved_name is None:
            return match.group(0)
        # get rid of autoplay and muted attributes to align with normal video
        # download behaviour
        return ('%s%s/%s%s' % (match.group(1), self.media_url,
            saved_name, match.group(3)
        )).replace('autoplay="autoplay"', '').replace('muted="muted"', '')

    def get_inline_video(self, match):
        """Saves an inline video if not saved yet. Returns the new <video> tag
        or the original one in case of download errors."""
        video_url, video_filename = self._parse_url_match(match)
        if not video_filename or not video_url.startswith('http'):
            return match.group(0)
        saved_name = None
        if '.tumblr.com' in video_url:
            saved_name = self.get_media_url(video_url, '.mp4')
        elif options.save_video:
            saved_name = self.get_youtube_url(video_url)
        if saved_name is None:
            return match.group(0)
        return '%s%s%s' % (match.group(1), saved_name, match.group(3))

    def get_filename(self, parsed_url, image_names, offset=''):
        """Determine the image file name depending on image_names"""
        fname = urlbasename(parsed_url.path)
        ext = urlsplitext(fname)[1]
        if parsed_url.query:
            # Insert the query string to avoid ambiguity for certain URLs (e.g. SoundCloud embeds).
            query_sep = '@' if os.name == 'nt' else '?'
            if ext:
                extwdot = '.{}'.format(ext)
                fname = fname[:-len(extwdot)] + query_sep + parsed_url.query + extwdot
            else:
                fname = fname + query_sep + parsed_url.query
        if image_names == 'i':
            return self.ident + offset + ext
        if image_names == 'bi':
            return self.backup_account + '_' + self.ident + offset + ext
        # delete characters not allowed under Windows
        return re.sub(r'[:<>"/\\|*?]', '', fname) if os.name == 'nt' else fname

    def download_media(self, url, filename=None, offset='', extension=None):
        parsed_url = urlparse(url, 'http')
        hostname = parsed_url.hostname
        if parsed_url.scheme not in ('http', 'https') or not hostname:
            return None  # This URL does not follow our basic assumptions

        # Make a sane directory to represent the host
        try:
            hostname = hostname.encode('idna').decode('ascii')
        except UnicodeError:
            hostname = hostname
        if hostname in ('.', '..'):
            hostname = hostname.replace('.', '%2E')
        if parsed_url.port not in (None, (80 if parsed_url.scheme == 'http' else 443)):
            hostname += '{}{}'.format('+' if os.name == 'nt' else ':', parsed_url.port)

        def get_path(media_dir, image_names, hostdirs):
            if filename is not None:
                fname = filename
            else:
                fname = self.get_filename(parsed_url, image_names, offset)
                if extension is not None:
                    fname = splitext(fname)[0] + extension
            parts = (media_dir,) + ((hostname,) if hostdirs else ()) + (fname,)
            return parts

        path_parts = get_path(self.media_dir, options.image_names, options.hostdirs)
        media_path = path_to(*path_parts)

        # prevent racing of existence check and download
        with downloading_media_cond:
            while media_path in downloading_media:
                downloading_media_cond.wait()
            downloading_media.add(media_path)

        try:
            return self._download_media_inner(url, get_path, path_parts, media_path)
        finally:
            with downloading_media_cond:
                downloading_media.remove(media_path)
                downloading_media_cond.notify_all()

    def _download_media_inner(self, url, get_path, path_parts, media_path):
        if self.prev_archive is None:
            cpy_res = False
        else:
            assert self.pa_options is not None
            pa_path_parts = get_path(
                join(post_dir, self.ident) if self.pa_options['dirs'] else media_dir,
                self.pa_options['image_names'], self.pa_options['hostdirs'],
            )
            cpy_res = maybe_copy_media(self.prev_archive, path_parts, pa_path_parts)
        file_exists = os.path.exists(media_path)
        if not (cpy_res or file_exists):
            if options.no_get:
                return None
            # We don't have the media and we want it
            assert wget_retrieve is not None
            dstpath = open_file(lambda f: f, path_parts)
            try:
                wget_retrieve(url, dstpath, post_id=self.ident, post_timestamp=self.post['timestamp'])
            except WGError as e:
                e.log()
                return None
        if file_exists:
            try:
                st = os.stat(media_path)
            except FileNotFoundError:
                pass  # skip
            else:
                if st.st_mtime > self.post['timestamp']:
                    touch(media_path, self.post['timestamp'])

        return path_parts[-1]

    def get_post(self):
        """returns this post in HTML"""
        typ = ('liked-' if options.likes else '') + self.typ
        post = self.post_header + '<article class=%s id=p-%s>\n' % (typ, self.ident)
        post += '<header>\n'
        if options.likes:
            post += '<p><a href=\"https://{0}.tumblr.com/\" class=\"tumblr_blog\">{0}</a>:</p>\n'.format(self.creator)
        post += '<p><time datetime=%s>%s</time>\n' % (self.isodate, strftime('%x %X', self.tm))
        post += '<a class=llink href={}>¶</a>\n'.format(urlpathjoin(save_dir, post_dir, self.llink))
        post += '<a href=%s>●</a>\n' % self.shorturl
        if self.reblogged_from and self.reblogged_from != self.reblogged_root:
            post += '<a href=%s>⬀</a>\n' % self.reblogged_from
        if self.reblogged_root:
            post += '<a href=%s>⬈</a>\n' % self.reblogged_root
        post += '</header>\n'
        content = self.get_content()
        if self.title:
            post += '<h2>%s</h2>\n' % self.title
        post += content
        foot = []
        if self.tags:
            foot.append(''.join(self.tag_link(t) for t in self.tags))
        if self.source_title and self.source_url:
            foot.append('<a title=Source href=%s>%s</a>' %
                (self.source_url, self.source_title)
            )

        notes_html = ''

        if options.save_notes or options.copy_notes:
            if TYPE_CHECKING:
                from bs4 import BeautifulSoup
            else:
                BeautifulSoup = load_bs4('save notes' if options.save_notes else 'copy notes')

        if options.copy_notes:
            # Copy notes from prev_archive (or here)
            prev_archive = save_folder if options.reuse_json else self.prev_archive
            assert prev_archive is not None
            try:
                with open(join(prev_archive, post_dir, self.ident + post_ext)) as post_file:
                    soup = BeautifulSoup(post_file, 'lxml')
            except FileNotFoundError:
                pass  # skip
            else:
                notes = cast(Tag, soup.find('ol', class_='notes'))
                if notes is not None:
                    notes_html = ''.join([n.prettify() for n in notes.find_all('li')])

        if options.save_notes and self.backup_account not in disable_note_scraper and not notes_html.strip():
            import note_scraper

            # Scrape and save notes
            while True:
                ns_stdout_rd, ns_stdout_wr = multiprocessing.Pipe(duplex=False)
                ns_msg_queue: SimpleQueue[Tuple[LogLevel, str]] = multiprocessing.SimpleQueue()
                try:
                    args = (ns_stdout_wr, ns_msg_queue, self.url, self.ident,
                            options.no_ssl_verify, options.user_agent, options.cookiefile, options.notes_limit,
                            options.use_dns_check)
                    process = multiprocessing.Process(target=note_scraper.main, args=args)
                    process.start()
                except:
                    ns_stdout_rd.close()
                    ns_msg_queue._reader.close()  # type: ignore[attr-defined]
                    raise
                finally:
                    ns_stdout_wr.close()
                    ns_msg_queue._writer.close()  # type: ignore[attr-defined]

                try:
                    try:
                        while True:
                            level, msg = ns_msg_queue.get()
                            logger.log(level, msg)
                    except EOFError:
                        pass  # Exit loop
                    finally:
                        ns_msg_queue.close()  # type: ignore[attr-defined]

                    with ConnectionFile(ns_stdout_rd) as stdout:
                        notes_html = stdout.read()

                    process.join()
                except:
                    process.terminate()
                    process.join()
                    raise

                if process.exitcode == 2:  # EXIT_SAFE_MODE
                    # Safe mode is blocking us, disable note scraping for this blog
                    notes_html = ''
                    with disablens_lock:
                        # Check if another thread already set this
                        if self.backup_account not in disable_note_scraper:
                            disable_note_scraper.add(self.backup_account)
                            logger.info('[Note Scraper] Blocked by safe mode - scraping disabled for {}\n'.format(
                                self.backup_account
                            ))
                elif process.exitcode == 3:  # EXIT_NO_INTERNET
                    no_internet.signal()
                    continue
                break

        notes_str = '{} note{}'.format(self.note_count, 's'[self.note_count == 1:])
        if notes_html.strip():
            foot.append('<details><summary>{}</summary>\n'.format(notes_str))
            foot.append('<ol class="notes">')
            foot.append(notes_html)
            foot.append('</ol></details>')
        else:
            foot.append(notes_str)

        if foot:
            post += '\n<footer>{}</footer>'.format('\n'.join(foot))
        post += '\n</article>\n'
        return post

    @staticmethod
    def tag_link(tag):
        tag_disp = escape(TAG_FMT.format(tag))
        if not TAGLINK_FMT:
            return tag_disp + ' '
        url = TAGLINK_FMT.format(domain=blog_name, tag=quote(to_bytes(tag)))
        return '<a href=%s>%s</a>\n' % (url, tag_disp)

    def get_path(self):
        return (post_dir, self.ident, dir_index) if options.dirs else (post_dir, self.file_name)

    def save_post(self):
        """saves this post locally"""
        if options.json and not options.reuse_json:
            with open_text(json_dir, self.ident + '.json') as f:
                f.write(self.get_json_content())
        path_parts = self.get_path()
        try:
            with open_text(*path_parts) as f:
                f.write(self.get_post())
            os.utime(path_to(*path_parts), (self.date, self.date))
        except Exception:
            logger.error('Caught exception while saving post {}:\n{}'.format(self.ident, traceback.format_exc()))
            return False
        return True

    def get_json_content(self):
        if self.respfile is not None:
            with open(self.respfile, encoding=FILE_ENCODING) as f:
                return f.read()
        return json.dumps(self.post, sort_keys=True, indent=4, separators=(',', ': '))

    @staticmethod
    def _parse_url_match(match, transform=None):
        url = match.group(2)
        if url.startswith('//'):
            url = 'https:' + url
        if transform is not None:
            url = transform(url)
        filename = urlbasename(urlparse(url).path)
        return url, filename


class BlosxomPost(TumblrPost):
    def get_image_url(self, image_url, offset):
        return image_url

    def get_post(self):
        """returns this post as a Blosxom post"""
        post = self.title + '\nmeta-id: p-' + self.ident + '\nmeta-url: ' + self.url
        if self.tags:
            post += '\nmeta-tags: ' + ' '.join(t.replace(' ', '+') for t in self.tags)
        post += '\n\n' + self.get_content()
        return post


class LocalPost:
    def __init__(self, post_file):
        self.post_file = post_file
        if options.tag_index:
            with open(post_file, encoding=FILE_ENCODING) as f:
                post = f.read()
            # extract all URL-encoded tags
            self.tags: List[Tuple[str, str]] = []
            footer_pos = post.find('<footer>')
            if footer_pos > 0:
                self.tags = re.findall(r'<a.+?/tagged/(.+?)>#(.+?)</a>', post[footer_pos:])
        parts = post_file.split(os.sep)
        if parts[-1] == dir_index:  # .../<post_id>/index.html
            self.file_name = join(*parts[-2:])
            self.ident = parts[-2]
        else:
            self.file_name = parts[-1]
            self.ident = splitext(self.file_name)[0]
        self.date: float = os.stat(post_file).st_mtime
        self.tm = time.localtime(self.date)

    def get_post(self, in_tag_index):
        with open(self.post_file, encoding=FILE_ENCODING) as f:
            post = f.read()
        # remove header and footer
        lines = post.split('\n')
        while lines and '<article ' not in lines[0]:
            del lines[0]
        while lines and '</article>' not in lines[-1]:
            del lines[-1]
        post = '\n'.join(lines)
        if in_tag_index:
            # fixup all media links which now have to be two folders lower
            shallow_media = urlpathjoin('..', media_dir)
            deep_media = urlpathjoin(save_dir, media_dir)
            post = post.replace(shallow_media, deep_media)
        return post


class ThreadPool:
    queue: LockedQueue[Callable[[], None]]

    def __init__(self, max_queue=1000):
        self.queue = LockedQueue(main_thread_lock, max_queue)
        self.quit = threading.Condition(main_thread_lock)
        self.quit_flag = False
        self.abort_flag = False
        self.errors = False
        self.threads = [threading.Thread(target=self.handler) for _ in range(options.threads)]
        for t in self.threads:
            t.start()

    def add_work(self, *args, **kwargs):
        self.queue.put(*args, **kwargs)

    def wait(self):
        with multicond:
            self._print_remaining(self.queue.qsize())
            self.quit_flag = True
            self.quit.notify_all()
            while self.queue.unfinished_tasks:
                no_internet.check(release=True)
                # All conditions false, wait for a change
                multicond.wait((self.queue.all_tasks_done, no_internet.cond))

    def cancel(self):
        with main_thread_lock:
            self.abort_flag = True
            self.quit.notify_all()
            no_internet.destroy()

        for i, t in enumerate(self.threads, start=1):
            logger.status('Stopping threads {}{}\r'.format(' ' * i, '.' * (len(self.threads) - i)))
            t.join()

        logger.info('Backup canceled.\n')

        with main_thread_lock:
            self.queue.queue.clear()
            self.queue.all_tasks_done.notify_all()

    def handler(self):
        def wait_for_work():
            while not self.abort_flag:
                if self.queue.qsize():
                    return True
                elif self.quit_flag:
                    break
                # All conditions false, wait for a change
                multicond.wait((self.queue.not_empty, self.quit))
            return False

        while True:
            with multicond:
                if not wait_for_work():
                    break
                work = self.queue.get(block=False)
                qsize = self.queue.qsize()
                if self.quit_flag and qsize % REM_POST_INC == 0:
                    self._print_remaining(qsize)

            try:
                success = work()
            finally:
                self.queue.task_done()
            if not success:
                self.errors = True

    @staticmethod
    def _print_remaining(qsize):
        if qsize:
            logger.status('{} remaining posts to save\r'.format(qsize))
        else:
            logger.status('Waiting for worker threads to finish\r')


if __name__ == '__main__':
    # The default of 'fork' can cause deadlocks, even on Linux
    # See https://bugs.python.org/issue40399
    if 'forkserver' in multiprocessing.get_all_start_methods():
        multiprocessing.set_start_method('forkserver')  # Fastest safe option, if supported
    else:
        multiprocessing.set_start_method('spawn')  # Slow but safe

    # Raises SystemExit to terminate gracefully
    def handle_term_signal(signum, frame):
        if sys.is_finalizing():
            return  # Not a good time to exit
        sys.exit(1)
    signal.signal(signal.SIGTERM, handle_term_signal)
    if hasattr(signal, 'SIGHUP'):
        signal.signal(signal.SIGHUP, handle_term_signal)

    no_internet.setup(main_thread_lock)

    import argparse

    class CSVCallback(argparse.Action):
        def __call__(self, parser, namespace, values, option_string=None):
            setattr(namespace, self.dest, list(values.split(',')))

    class RequestCallback(argparse.Action):
        def __call__(self, parser, namespace, values, option_string=None):
            request = getattr(namespace, self.dest) or {}
            for req in values.lower().split(','):
                parts = req.strip().split(':')
                typ = parts.pop(0)
                if typ != TYPE_ANY and typ not in POST_TYPES:
                    parser.error("{}: invalid post type '{}'".format(option_string, typ))
                for typ in POST_TYPES if typ == TYPE_ANY else (typ,):
                    if not parts:
                        request[typ] = [TAG_ANY]
                        continue
                    if typ not in request:
                        request[typ] = []
                    request[typ].extend(parts)
            setattr(namespace, self.dest, request)

    class TagsCallback(RequestCallback):
        def __call__(self, parser, namespace, values, option_string=None):
            super().__call__(
                parser, namespace, TYPE_ANY + ':' + values.replace(',', ':'), option_string,
            )

    class PeriodCallback(argparse.Action):
        def __call__(self, parser, namespace, values, option_string=None):
            try:
                pformat = {'y': '%Y', 'm': '%Y%m', 'd': '%Y%m%d'}[values]
            except KeyError:
                periods = values.replace('-', '').split(',')
                if not all(re.match(r'\d{4}(\d\d)?(\d\d)?Z?$', p) for p in periods):
                    parser.error("Period must be 'y', 'm', 'd' or YYYY[MM[DD]][Z]")
                if not (1 <= len(periods) < 3):
                    parser.error('Period must have either one year/month/day or a start and end')
                prange = parse_period_date(periods.pop(0))
                if periods:
                    prange[1] = parse_period_date(periods.pop(0))[0]
            else:
                period = time.strftime(pformat)
                prange = parse_period_date(period)
            setattr(namespace, self.dest, prange)

    parser = argparse.ArgumentParser(usage='%(prog)s [options] blog-name ...',
                                     description='Makes a local backup of Tumblr blogs.')
    postexist_group = parser.add_mutually_exclusive_group()
    reblog_group = parser.add_mutually_exclusive_group()
    parser.add_argument('-O', '--outdir', help='set the output directory (default: blog-name)')
    parser.add_argument('-D', '--dirs', action='store_true', help='save each post in its own folder')
    parser.add_argument('-q', '--quiet', action='store_true', help='suppress progress messages')
    postexist_group.add_argument('-i', '--incremental', action='store_true', help='incremental backup mode')
    parser.add_argument('-l', '--likes', action='store_true', help="save a blog's likes, not its posts")
    parser.add_argument('-k', '--skip-images', action='store_false', dest='save_images',
                        help='do not save images; link to Tumblr instead')
    parser.add_argument('--save-video', action='store_true', help='save all video files')
    parser.add_argument('--save-video-tumblr', action='store_true', help='save only Tumblr video files')
    parser.add_argument('--save-audio', action='store_true', help='save audio files')
    parser.add_argument('--save-notes', action='store_true', help='save a list of notes for each post')
    parser.add_argument('--copy-notes', action='store_true', default=None,
                        help='copy the notes list from a previous archive (inverse: --no-copy-notes)')
    parser.add_argument('--no-copy-notes', action='store_false', default=None, dest='copy_notes',
                        help=argparse.SUPPRESS)
    parser.add_argument('--notes-limit', type=int, metavar='COUNT', help='limit requested notes to COUNT, per-post')
    parser.add_argument('--cookiefile', help='cookie file for youtube-dl, --save-notes, and svc API')
    parser.add_argument('-j', '--json', action='store_true', help='save the original JSON source')
    parser.add_argument('-b', '--blosxom', action='store_true', help='save the posts in blosxom format')
    parser.add_argument('-r', '--reverse-month', action='store_false',
                        help='reverse the post order in the monthly archives')
    parser.add_argument('-R', '--reverse-index', action='store_false', help='reverse the index file order')
    parser.add_argument('--tag-index', action='store_true', help='also create an archive per tag')
    postexist_group.add_argument('-a', '--auto', type=int, metavar='HOUR',
                                 help='do a full backup at HOUR hours, otherwise do an incremental backup'
                                      ' (useful for cron jobs)')
    parser.add_argument('-n', '--count', type=int, help='save only COUNT posts')
    parser.add_argument('-s', '--skip', type=int, default=0, help='skip the first SKIP posts')
    parser.add_argument('-p', '--period', action=PeriodCallback,
                        help="limit the backup to PERIOD ('y', 'm', 'd', YYYY[MM[DD]][Z], or START,END)")
    parser.add_argument('-N', '--posts-per-page', type=int, default=50, metavar='COUNT',
                        help='set the number of posts per monthly page, 0 for unlimited')
    parser.add_argument('-Q', '--request', action=RequestCallback,
                        help='save posts matching the request TYPE:TAG:TAG:…,TYPE:TAG:…,…. '
                             'TYPE can be {} or {any}; TAGs can be omitted or a colon-separated list. '
                             'Example: -Q {any}:personal,quote,photo:me:self'
                             .format(', '.join(POST_TYPES), any=TYPE_ANY))
    parser.add_argument('-t', '--tags', action=TagsCallback, dest='request',
                        help='save only posts tagged TAGS (comma-separated values; case-insensitive)')
    parser.add_argument('-T', '--type', action=RequestCallback, dest='request',
                        help='save only posts of type TYPE (comma-separated values from {})'
                             .format(', '.join(POST_TYPES)))
    parser.add_argument('-F', '--filter', help='save posts matching a jq filter (needs jq module)')
    reblog_group.add_argument('--no-reblog', action='store_true', help="don't save reblogged posts")
    reblog_group.add_argument('--only-reblog', action='store_true', help='save only reblogged posts')
    parser.add_argument('-I', '--image-names', choices=('o', 'i', 'bi'), default='o', metavar='FMT',
                        help="image filename format ('o'=original, 'i'=<post-id>, 'bi'=<blog-name>_<post-id>)")
    parser.add_argument('-e', '--exif', action=CSVCallback, default=[], metavar='KW',
                        help='add EXIF keyword tags to each picture'
                             " (comma-separated values; '-' to remove all tags, '' to add no extra tags)")
    parser.add_argument('-S', '--no-ssl-verify', action='store_true', help='ignore SSL verification errors')
    parser.add_argument('--prev-archives', action=CSVCallback, default=[], metavar='DIRS',
                        help='comma-separated list of directories (one per blog) containing previous blog archives')
    parser.add_argument('--no-post-clobber', action='store_true', help='Do not re-download existing posts')
    parser.add_argument('--no-server-timestamps', action='store_false', dest='use_server_timestamps',
                        help="don't set local timestamps from HTTP headers")
    parser.add_argument('--hostdirs', action='store_true', help='Generate host-prefixed directories for media')
    parser.add_argument('--user-agent', help='User agent string to use with HTTP requests')
<<<<<<< HEAD
    parser.add_argument('--threads', type=int, default=20, help='number of threads to use for post retrieval')
    postexist_group.add_argument('--continue', action='store_true', dest='resume',
                                 help='Continue an incomplete first backup')
    parser.add_argument('--ignore-diffopt', action='store_true',
                        help='Force backup over an incomplete archive with different options')
    parser.add_argument('--no-get', action='store_true', help="Don't retrieve files not found in --prev-archives")
    postexist_group.add_argument('--reuse-json', action='store_true',
                                 help='Reuse the API responses saved with --json (implies --copy-notes)')
    parser.add_argument('--internet-archive', action='store_true',
                        help='Fall back to the Internet Archive for Tumblr media 403 and 404 responses')
=======
    parser.add_argument('--skip-dns-check', action='store_false', dest='use_dns_check',
                        help='Skip DNS checks for internet access')
>>>>>>> 91ae5cf5
    parser.add_argument('blogs', nargs='*')
    options = parser.parse_args()
    blogs = options.blogs or DEFAULT_BLOGS
    del options.blogs

    if not blogs:
        parser.error('Missing blog-name')
    if options.auto is not None and options.auto != time.localtime().tm_hour:
        options.incremental = True
    if options.resume or options.incremental:
        # Do not clobber or count posts that were already backed up
        options.no_post_clobber = True
    if options.count is not None and options.count < 0:
        parser.error('--count: count must not be negative')
    if options.count == 0 and (options.incremental or options.auto is not None):
        parser.error('--count 0 conflicts with --incremental and --auto')
    if options.skip < 0:
        parser.error('--skip: skip must not be negative')
    if options.posts_per_page < 0:
        parser.error('--posts-per-page: posts per page must not be negative')
    if options.outdir and len(blogs) > 1:
        parser.error("-O can only be used for a single blog-name")
    if options.dirs and options.tag_index:
        parser.error("-D cannot be used with --tag-index")
    if options.cookiefile is not None and not os.access(options.cookiefile, os.R_OK):
        parser.error('--cookiefile: file cannot be read')
    if options.notes_limit is not None:
        if not options.save_notes:
            parser.error('--notes-limit requires --save-notes')
        if options.notes_limit < 1:
            parser.error('--notes-limit: Value must be at least 1')
    if options.prev_archives and options.reuse_json:
        parser.error('--prev-archives and --reuse-json are mutually exclusive')
    if options.prev_archives:
        if len(options.prev_archives) != len(blogs):
            parser.error('--prev-archives: expected {} directories, got {}'.format(
                len(blogs), len(options.prev_archives),
            ))
        for blog, pa in zip(blogs, options.prev_archives):
            if not os.access(pa, os.R_OK | os.X_OK):
                parser.error("--prev-archives: directory '{}' cannot be read".format(pa))
            blogdir = os.curdir if options.blosxom else (options.outdir or blog)
            if os.path.realpath(pa) == os.path.realpath(blogdir):
                parser.error("--prev-archives: Directory '{}' is also being written to. Use --reuse-json instead if "
                             "you want this, or specify --outdir if you don't.".format(pa))
    if options.threads < 1:
        parser.error('--threads: must use at least one thread')
    if options.no_get and not (options.prev_archives or options.reuse_json):
        parser.error('--no-get makes no sense without --prev-archives or --reuse-json')
    if options.no_get and options.save_notes:
        logger.warn('Warning: --save-notes uses HTTP regardless of --no-get\n')
    if options.copy_notes and not (options.prev_archives or options.reuse_json):
        parser.error('--copy-notes requires --prev-archives or --reuse-json')
    if options.copy_notes is None:
        # Default to True if we may regenerate posts
        options.copy_notes = options.reuse_json and not (options.no_post_clobber or options.mtime_fix)

    # NB: this is done after setting implied options
    orig_options = vars(options).copy()

    check_optional_modules()

    if not API_KEY:
        sys.stderr.write('''\
Missing API_KEY; please get your own API key at
https://www.tumblr.com/oauth/apps\n''')
        sys.exit(1)

    wget_retrieve = WgetRetrieveWrapper(options, logger.log)
    setup_wget(not options.no_ssl_verify, options.user_agent)

    ApiParser.setup()
    tb = TumblrBackup()
    try:
        for i, account in enumerate(blogs):
            logger.backup_account = account
            tb.backup(account, options.prev_archives[i] if options.prev_archives else None)
    except KeyboardInterrupt:
        sys.exit(EXIT_INTERRUPT)

    if tb.failed_blogs:
        logger.warn('Failed to back up {}\n'.format(', '.join(tb.failed_blogs)))
    if tb.postfail_blogs:
        logger.warn('One or more posts failed to save for {}\n'.format(', '.join(tb.postfail_blogs)))
    sys.exit(tb.exit_code())<|MERGE_RESOLUTION|>--- conflicted
+++ resolved
@@ -474,7 +474,6 @@
                         pass  # Server error, will not attempt to read body
                     elif ctype and ctype.split(';', 1)[0].strip() != 'application/json':
                         logger.error("Unexpected Content-Type: '{}'\n".format(ctype))
-<<<<<<< HEAD
                     else:
                         try:
                             doc = resp.json()
@@ -488,19 +487,7 @@
                         continue
                     return doc, status, resp.reason if doc is None else http.client.responses.get(status, '(unknown)')
             except HTTPError:
-                if not is_dns_working(timeout=5):
-=======
-                        return None
-                    try:
-                        return resp.json()
-                    except ValueError as e:
-                        logger.error('{}: {}\n{} {} {}\n{!r}\n'.format(
-                            e.__class__.__name__, e, resp.status_code, resp.reason, ctype, resp.content.decode('utf-8'),
-                        ))
-                        return None
-            except (OSError, HTTPError) as e:
-                if isinstance(e, HTTPError) and not is_dns_working(timeout=5, check=options.use_dns_check):
->>>>>>> 91ae5cf5
+                if not is_dns_working(timeout=5, check=options.use_dns_check):
                     no_internet.signal()
                     continue
                 raise
@@ -2099,7 +2086,8 @@
                         help="don't set local timestamps from HTTP headers")
     parser.add_argument('--hostdirs', action='store_true', help='Generate host-prefixed directories for media')
     parser.add_argument('--user-agent', help='User agent string to use with HTTP requests')
-<<<<<<< HEAD
+    parser.add_argument('--skip-dns-check', action='store_false', dest='use_dns_check',
+                        help='Skip DNS checks for internet access')
     parser.add_argument('--threads', type=int, default=20, help='number of threads to use for post retrieval')
     postexist_group.add_argument('--continue', action='store_true', dest='resume',
                                  help='Continue an incomplete first backup')
@@ -2110,10 +2098,6 @@
                                  help='Reuse the API responses saved with --json (implies --copy-notes)')
     parser.add_argument('--internet-archive', action='store_true',
                         help='Fall back to the Internet Archive for Tumblr media 403 and 404 responses')
-=======
-    parser.add_argument('--skip-dns-check', action='store_false', dest='use_dns_check',
-                        help='Skip DNS checks for internet access')
->>>>>>> 91ae5cf5
     parser.add_argument('blogs', nargs='*')
     options = parser.parse_args()
     blogs = options.blogs or DEFAULT_BLOGS
