#!/usr/bin/env python
# encoding: utf-8

# standard Python library imports
from __future__ import with_statement
import codecs
from collections import defaultdict
from datetime import datetime
import errno
from glob import glob
from httplib import HTTPException
import imghdr
try:
    import json
except ImportError:
    import simplejson as json
import locale
import os
from os.path import join, split, splitext
import Queue
import re
import ssl
import sys
import threading
import time
import hashlib
import urllib
import urllib2
import urlparse
from xml.sax.saxutils import escape

try:
    from settings import DEFAULT_BLOGS
except ImportError:
    DEFAULT_BLOGS = []

# extra optional packages
try:
    import pyexiv2
except ImportError:
    pyexiv2 = None
try:
    import youtube_dl
    from youtube_dl.utils import sanitize_filename
except ImportError:
    youtube_dl = None

# Format of displayed tags
TAG_FMT = '#%s'

# Format of tag link URLs; set to None to suppress the links.
# Named placeholders that will be replaced: domain, tag
TAGLINK_FMT = 'http://%(domain)s/tagged/%(tag)s'

# exit codes
EXIT_SUCCESS    = 0
EXIT_NOPOSTS    = 1
# EXIT_OPTPARSE = 2 -- returned by module optparse
EXIT_INTERRUPT  = 3
EXIT_ERRORS     = 4

# add another JPEG recognizer
# see http://www.garykessler.net/library/file_sigs.html
def test_jpg(h, f):
    if h[:3] == '\xFF\xD8\xFF' and h[3] in "\xDB\xE0\xE1\xE2\xE3":
        return 'jpg'

imghdr.tests.append(test_jpg)

# variable directory names, will be set in TumblrBackup.backup()
save_folder = ''
media_folder = ''

# constant names
root_folder = os.getcwdu()
post_dir = 'posts'
json_dir = 'json'
media_dir = 'media'
archive_dir = 'archive'
theme_dir = 'theme'
save_dir = '../'
backup_css = 'backup.css'
custom_css = 'custom.css'
avatar_base = 'avatar'
dir_index = 'index.html'
tag_index_dir = 'tags'

blog_name = ''
post_ext = '.html'
have_custom_css = False

POST_TYPES = (
    'text', 'quote', 'link', 'answer', 'video', 'audio', 'photo', 'chat'
)
POST_TYPES_SET = frozenset(POST_TYPES)
TYPE_ANY = 'any'
TAG_ANY = '__all__'

MAX_POSTS = 50
MAX_LIKES = 20

HTTP_TIMEOUT = 90
HTTP_CHUNK_SIZE = 1024 * 1024

# bb-tumblr-backup API key
API_KEY = '8YUsKJvcJxo2MDwmWMDiXZGuMuIbeCwuQGP5ZHSEA4jBJPMnJT'

# ensure the right date/time format
try:
    locale.setlocale(locale.LC_TIME, '')
except locale.Error:
    pass
encoding = 'utf-8'
time_encoding = locale.getlocale(locale.LC_TIME)[1] or encoding


have_ssl_ctx = sys.version_info >= (2, 7, 9)
if have_ssl_ctx:
    ssl_ctx = ssl.create_default_context()
    def urlopen(url):
        return urllib2.urlopen(url, timeout=HTTP_TIMEOUT, context=ssl_ctx)
else:
    def urlopen(url):
        return urllib2.urlopen(url, timeout=HTTP_TIMEOUT)

def log(account, s):
    if not options.quiet:
        if account:
            sys.stdout.write('%s: ' % account)
        sys.stdout.write(s[:-1] + ' ' * 20 + s[-1:])
        sys.stdout.flush()


def mkdir(dir, recursive=False):
    if not os.path.exists(dir):
        try:
            if recursive:
                os.makedirs(dir)
            else:
                os.mkdir(dir)
        except OSError as e:
            if e.errno != errno.EEXIST:
                raise


def path_to(*parts):
    return join(save_folder, *parts)


def open_file(open_fn, parts):
    if len(parts) > 1:
        mkdir(path_to(*parts[:-1]), (len(parts) > 2))
    return open_fn(path_to(*parts))


def open_text(*parts):
    return open_file(
        lambda f: codecs.open(f, 'w', encoding, 'xmlcharrefreplace'), parts
    )


def open_media(*parts):
    return open_file(lambda f: open(f, 'wb'), parts)


def strftime(format, t=None):
    if t is None:
        t = time.localtime()
    return time.strftime(format, t).decode(time_encoding)


def get_api_url(account):
    """construct the tumblr API URL"""
    global blog_name
    blog_name = account
    if '.' not in account:
        blog_name += '.tumblr.com'
    return 'https://api.tumblr.com/v2/blog/%s/%s' % (
        blog_name, 'likes' if options.likes else 'posts'
    )


def set_period():
    """Prepare the period start and end timestamps"""
    i = 0
    tm = [int(options.period[:4]), 1, 1, 0, 0, 0, 0, 0, -1]
    if len(options.period) >= 6:
        i = 1
        tm[1] = int(options.period[4:6])
    if len(options.period) == 8:
        i = 2
        tm[2] = int(options.period[6:8])
    options.p_start = time.mktime(tm)
    tm[i] += 1
    options.p_stop = time.mktime(tm)

def apiparse_likes(base, count, before=0):
    params = {'api_key': API_KEY, 'limit': count, 'reblog_info': 'true'}
    if before > 0:
        params['before'] = before
    url = base + '?' + urllib.urlencode(params)
    for _ in range(10):
        try:
            resp = urlopen(url)
            data = resp.read()
        except (EnvironmentError, HTTPException) as e:
            sys.stderr.write("%s getting %s\n" % (e, url))
            continue
        if resp.info().gettype() == 'application/json':
            break
        sys.stderr.write("Unexpected Content-Type: '%s'\n" % resp.info().gettype())
        return None
    else:
        return None
    try:
        doc = json.loads(data)
    except ValueError as e:
        sys.stderr.write('%s: %s\n%d %s %s\n%r\n' % (
            e.__class__.__name__, e, resp.getcode(), resp.msg, resp.info().gettype(), data
        ))
        return None
    return doc if doc.get('meta', {}).get('status', 0) == 200 else None


def apiparse(base, count, start=0):
    params = {'api_key': API_KEY, 'limit': count, 'reblog_info': 'true'}
    if start > 0:
        params['offset'] = start
    url = base + '?' + urllib.urlencode(params)
    for _ in range(10):
        try:
            resp = urlopen(url)
            data = resp.read()
        except (EnvironmentError, HTTPException) as e:
            sys.stderr.write("%s getting %s\n" % (e, url))
            continue
        if resp.info().gettype() == 'application/json':
            break
        sys.stderr.write("Unexpected Content-Type: '%s'\n" % resp.info().gettype())
        return None
    else:
        return None
    try:
        doc = json.loads(data)
    except ValueError as e:
        sys.stderr.write('%s: %s\n%d %s %s\n%r\n' % (
            e.__class__.__name__, e, resp.getcode(), resp.msg, resp.info().gettype(), data
        ))
        return None
    return doc if doc.get('meta', {}).get('status', 0) == 200 else None


def add_exif(image_name, tags):
    try:
        metadata = pyexiv2.ImageMetadata(image_name)
        metadata.read()
    except EnvironmentError:
        sys.stderr.write("Error reading metadata for image %s\n" % image_name)
        return
    KW_KEY = 'Iptc.Application2.Keywords'
    if '-' in options.exif:     # remove all tags
        if KW_KEY in metadata.iptc_keys:
            del metadata[KW_KEY]
    else:                       # add tags
        if KW_KEY in metadata.iptc_keys:
            tags |= set(metadata[KW_KEY].value)
        tags = list(tag.strip().lower() for tag in tags | options.exif if tag)
        metadata[KW_KEY] = pyexiv2.IptcTag(KW_KEY, tags)
    try:
        metadata.write()
    except EnvironmentError:
        sys.stderr.write("Writing metadata failed for tags: %s in: %s\n" % (tags, image_name))


def save_style():
    with open_text(backup_css) as css:
        css.write('''\
@import url("override.css");

body { width: 720px; margin: 0 auto; }
body > footer { padding: 1em 0; }
header > img { float: right; }
img { max-width: 720px; }
blockquote { margin-left: 0; border-left: 8px #999 solid; padding: 0 24px; }
.archive h1, .subtitle, article { padding-bottom: 0.75em; border-bottom: 1px #ccc dotted; }
article[class^="liked-"] { background-color: #f0f0f8; }
.post a.llink { display: none; }
header a, footer a { text-decoration: none; }
footer, article footer a { font-size: small; color: #999; }
''')


def get_avatar():
    try:
        resp = urlopen('http://api.tumblr.com/v2/blog/%s/avatar' % blog_name)
        avatar_data = resp.read()
    except (EnvironmentError, HTTPException):
        return
    avatar_file = avatar_base + '.' + imghdr.what(None, avatar_data[:32])
    with open_media(theme_dir, avatar_file) as f:
        f.write(avatar_data)


def get_style():
    """Get the blog's CSS by brute-forcing it from the home page.
    The v2 API has no method for getting the style directly.
    See https://groups.google.com/d/msg/tumblr-api/f-rRH6gOb6w/sAXZIeYx5AUJ"""
    try:
        resp = urlopen('http://%s/' % blog_name)
        page_data = resp.read()
    except (EnvironmentError, HTTPException):
        return
    for match in re.findall(r'(?s)<style type=.text/css.>(.*?)</style>', page_data):
        css = match.strip().decode(encoding, 'replace')
        if not '\n' in css:
            continue
        css = css.replace('\r', '').replace('\n    ', '\n')
        with open_text(theme_dir, 'style.css') as f:
            f.write(css + '\n')
        return


class Index:

    def __init__(self, blog, body_class='index'):
        self.blog = blog
        self.body_class = body_class
        self.index = defaultdict(lambda: defaultdict(list))

    def add_post(self, post):
        self.index[post.tm.tm_year][post.tm.tm_mon].append(post)
        return self

    def save_index(self, index_dir='.', title=None):
        self.archives = sorted(((y, m) for y in self.index for m in self.index[y]),
            reverse=options.reverse_month
        )
        subtitle = self.blog.title if title else self.blog.subtitle
        title = title or self.blog.title
        with open_text(index_dir, dir_index) as idx:
            idx.write(self.blog.header(title, self.body_class, subtitle, True))
            if options.tag_index and self.body_class == 'index':
                idx.write('<p><a href=%s/%s>Tag index</a></p>\n' % (
                    tag_index_dir, dir_index
                ))
            for year in sorted(self.index.keys(), reverse=options.reverse_index):
                self.save_year(idx, index_dir, year)
            idx.write(u'<footer><p>Generated on %s by <a href=https://github.com/'
                'bbolli/tumblr-utils>tumblr-utils</a>.</p></footer>\n' % strftime('%x %X')
            )

    def save_year(self, idx, index_dir, year):
        idx.write('<h3>%s</h3>\n<ul>\n' % year)
        for month in sorted(self.index[year].keys(), reverse=options.reverse_index):
            tm = time.localtime(time.mktime([year, month, 3, 0, 0, 0, 0, 0, -1]))
            month_name = self.save_month(index_dir, year, month, tm)
            idx.write(u'    <li><a href=%s/%s title="%d post(s)">%s</a></li>\n' % (
                archive_dir, month_name, len(self.index[year][month]),
                strftime('%B', tm)
            ))
        idx.write('</ul>\n\n')

    def save_month(self, index_dir, year, month, tm):
        posts = sorted(self.index[year][month], key=lambda x: x.date, reverse=options.reverse_month)
        posts_month = len(posts)
        posts_page = options.posts_per_page if options.posts_per_page >= 1 else posts_month

        def pages_per_month(y, m):
            posts = len(self.index[y][m])
            return posts / posts_page + bool(posts % posts_page)

        def next_month(inc):
            i = self.archives.index((year, month))
            i += inc
            if i < 0 or i >= len(self.archives):
                return 0, 0
            return self.archives[i]

        FILE_FMT = '%d-%02d-p%s'
        pages_month = pages_per_month(year, month)
        for page, start in enumerate(range(0, posts_month, posts_page), start=1):

            archive = [self.blog.header(strftime('%B %Y', tm), body_class='archive')]
            archive.extend(p.get_post() for p in posts[start:start + posts_page])

            file_name = FILE_FMT % (year, month, page)
            if options.dirs:
                base = save_dir + archive_dir + '/'
                suffix = '/'
                arch = open_text(index_dir, archive_dir, file_name, dir_index)
                file_name += suffix
            else:
                base = ''
                suffix = post_ext
                file_name += suffix
                arch = open_text(index_dir, archive_dir, file_name)

            if page > 1:
                pp = FILE_FMT % (year, month, page - 1)
            else:
                py, pm = next_month(-1)
                pp = FILE_FMT % (py, pm, pages_per_month(py, pm)) if py else ''
                first_file = file_name

            if page < pages_month:
                np = FILE_FMT % (year, month, page + 1)
            else:
                ny, nm = next_month(+1)
                np = FILE_FMT % (ny, nm, 1) if ny else ''

            archive.append(self.blog.footer(base, pp, np, suffix))

            arch.write('\n'.join(archive))

        return first_file


class Indices:

    def __init__(self, blog):
        self.blog = blog
        self.main_index = Index(blog)
        self.tags = defaultdict(lambda: Index(blog, 'tag-archive'))

    def build_index(self):
        filter = join('*', dir_index) if options.dirs else '*' + post_ext
        self.all_posts = map(LocalPost, glob(path_to(post_dir, filter)))
        for post in self.all_posts:
            self.main_index.add_post(post)
            if options.tag_index:
                for tag, name in post.tags:
                    self.tags[tag].add_post(post).name = name

    def save_index(self):
        self.main_index.save_index()
        if options.tag_index:
            self.save_tag_index()

    def save_tag_index(self):
        global save_dir
        save_dir = '../../../'
        mkdir(path_to(tag_index_dir))
        self.fixup_media_links()
        tag_index = [self.blog.header('Tag index', 'tag-index', self.blog.title, True), '<ul>']
        for index in sorted(self.tags.values(), key=lambda v: v.name):
            tag = hashlib.sha256(index.name.encode('utf-8')).hexdigest()
            index.save_index(tag_index_dir + os.sep + tag,
                u"Tag ‛%s’" % index.name
            )
            tag_index.append(u'    <li><a href=%s/%s>%s</a></li>' % (
                tag, dir_index, escape(index.name)
            ))
        tag_index.extend(['</ul>', ''])
        with open_text(tag_index_dir, dir_index) as f:
            f.write(u'\n'.join(tag_index))

    def fixup_media_links(self):
        """Fixup all media links which now have to be two folders lower."""
        shallow_media = '../' + media_dir
        deep_media = save_dir + media_dir
        for p in self.all_posts:
            p.post = p.post.replace(shallow_media, deep_media)


class TumblrBackup:

    def __init__(self):
        self.errors = False
        self.total_count = 0

    def exit_code(self):
        if self.errors:
            return EXIT_ERRORS
        if self.total_count == 0:
            return EXIT_NOPOSTS
        return EXIT_SUCCESS

    def header(self, title='', body_class='', subtitle='', avatar=False):
        root_rel = {
            'index': '', 'tag-index': '../', 'tag-archive': '../../'
        }.get(body_class, save_dir)
        css_rel = root_rel + (custom_css if have_custom_css else backup_css)
        if body_class:
            body_class = ' class=' + body_class
        h = u'''<!DOCTYPE html>

<meta charset=%s>
<title>%s</title>
<link rel=stylesheet href=%s>

<body%s>

<header>
''' % (encoding, self.title, css_rel, body_class)
        if avatar:
            f = glob(path_to(theme_dir, avatar_base + '.*'))
            if f:
                h += '<img src=%s%s/%s alt=Avatar>\n' % (root_rel, theme_dir, split(f[0])[1])
        if title:
            h += u'<h1>%s</h1>\n' % title
        if subtitle:
            h += u'<p class=subtitle>%s</p>\n' % subtitle
        h += '</header>\n'
        return h

    def footer(self, base, previous_page, next_page, suffix):
        f = '<footer><nav>'
        f += '<a href=%s%s rel=index>Index</a>\n' % (save_dir, dir_index)
        if previous_page:
            f += '| <a href=%s%s%s rel=prev>Previous</a>\n' % (base, previous_page, suffix)
        if next_page:
            f += '| <a href=%s%s%s rel=next>Next</a>\n' % (base, next_page, suffix)
        f += '</nav></footer>\n'
        return f

    def backup(self, account):
        """makes single files and an index for every post on a public Tumblr blog account"""

        base = get_api_url(account)

        # make sure there are folders to save in
        global save_folder, media_folder, post_ext, post_dir, save_dir, have_custom_css
        if options.blosxom:
            save_folder = root_folder
            post_ext = '.txt'
            post_dir = os.curdir
            post_class = BlosxomPost
        else:
            save_folder = join(root_folder, options.outdir or account)
            media_folder = path_to(media_dir)
            if options.dirs:
                post_ext = ''
                save_dir = '../../'
                mkdir(path_to(post_dir), True)
            else:
                mkdir(save_folder, True)
            post_class = TumblrPost
            have_custom_css = os.access(path_to(custom_css), os.R_OK)

        self.post_count = 0

        # get the highest post id already saved
        ident_max = None
        if options.incremental:
            try:
                if not options.likes:
                    ident_max = max(
                        long(splitext(split(f)[1])[0])
                        for f in glob(path_to(post_dir, '*' + post_ext))
                    )
                else:
                    # Need to read every file to find the latest timestamp we've liked;
                    # Can't just lean on post ident since likes API endpoint
                    # expects before/after on liked_timestamp
                    #
                    # This code operates on the assumption that, for a like backup,
                    # the stored date in the post html looks like this:
                    #
                    # <p><time datetime=2018-12-03T03:49:35Z>12/02/2018 09:49:35 PM</time>
                    #
                    # And the actual datetime is the time the user *liked* the
                    # post. Assuming the post html was generated on a "likes" run,
                    # then the datetime should be the *liked* time.
                    log(account, "Finding latest like (may take a while)")
                    ident_max = 0
                    expr = re.compile("(-?(?:[1-9][0-9]*)?[0-9]{4})-(1[0-2]|0[1-9])-(3[01]|0[1-9]|[12][0-9])T(2[0-3]|[01][0-9]):([0-5][0-9]):([0-5][0-9])(\\.[0-9]+)?(Z)?")
                    globslug = join('*', dir_index) if options.dirs else '*' + post_ext
                    for f in glob(path_to(post_dir, globslug)):
                        fh = open(f,'r')
                        for line in fh:
                            res = expr.findall(line)
                            if res:
                                dt = datetime(int(res[0][0]),int(res[0][1]),int(res[0][2]),int(res[0][3]),int(res[0][4]),int(res[0][5]))
                                tstamp = long((dt - datetime(1970,1,1)).total_seconds())
                                if tstamp > ident_max:
                                    ident_max = tstamp
                                    # no need to keep evaluating the file; there should only ever be one <time/> element
                                    break
                log(account, "Backing up posts after %d\r" % ident_max)
            except ValueError:  # max() arg is an empty sequence
                pass
        else:
            log(account, "Getting basic information\r")

        # start by calling the API with just a single post
        soup = apiparse(base, 1)
        if not soup:
            self.errors = True
            return

        # collect all the meta information
        resp = soup['response']
        if options.likes:
            _get_content = lambda soup: soup['response']['liked_posts']
            blog = {}
            last_post = resp['liked_count']
            self.title = escape(blog.get('title', account)) + " likes"
        else:
            _get_content = lambda soup: soup['response']['posts']
            blog = resp['blog']
            last_post = blog['posts']
            self.title = escape(blog.get('title', account))
        self.subtitle = blog.get('description', '')

        # use the meta information to create a HTML header
        TumblrPost.post_header = self.header(body_class='post')

        # find the post number limit to back up
        if options.count:
            last_post = min(last_post, options.count + options.skip)

        def _backup(posts):
            for p in sorted(posts, key=lambda x: x['id'] if not options.likes else x['liked_timestamp'], reverse=True):
                post = post_class(p)
                if ident_max:
                    if not options.likes:
                        if long(post.ident) <= ident_max:
                            return False
                    else:
                        if long(post.date) <= ident_max:
                            return False
                if options.period:
                    if post.date >= options.p_stop:
                        continue
                    if post.date < options.p_start:
                        return False
                if options.request:
                    if post.typ not in options.request:
                        continue
                    tags = options.request[post.typ]
                    if not (TAG_ANY in tags or tags & post.tags_lower):
                        continue
                if options.no_reblog:
                    if 'reblogged_from_name' in p or 'reblogged_root_name' in p:
                        if 'trail' in p and not p['trail']:
                            continue
                        elif 'trail' in p and 'is_current_item' not in p['trail'][-1]:
                            continue
                    elif 'trail' in p and p['trail'] and 'is_current_item' not in p['trail'][-1]:
                        continue
                backup_pool.add_work(post.save_content)
                self.post_count += 1
            return True

        # start the thread pool
        backup_pool = ThreadPool()
        try:
            if not options.likes:
                # Get the JSON entries from the API, which we can only do for max 50 posts at once.
                # Posts "arrive" in reverse chronological order. Post #0 is the most recent one.
                last_batch = MAX_POSTS
                i = options.skip
                while i < last_post:
                    # find the upper bound
                    j = min(i + MAX_POSTS, last_post)
                    log(account, "Getting posts %d to %d of %d\r" % (i, j - 1, last_post))

                    soup = apiparse(base, j - i, i)
                    if soup is None:
                        i += last_batch     # try the next batch
                        self.errors = True
                        continue

                    posts = _get_content(soup)
                    # posts can be empty if we don't backup reblogged posts
                    if not posts or not _backup(posts):
                        break

                    last_batch = len(posts)
                    i += last_batch
            else:
                # Get the JSON entries from the API, which we can only do for max 20 likes at once.
                # Likes "arrive" in reverse chronological order. Post #0 is the most recent one.
                i = options.skip
                finished_with_likes = False
                before_timestamp = 0
                #before_timestamp = 1485673434
                #before_timestamp = 1488326400
                #before_timestamp = 1326153600
                while not finished_with_likes:
                    # find the upper bound
                    j = min(i + MAX_LIKES, last_post)
                    log(account, "Getting likes %d to %d of %d\r" % (i, j - 1, last_post))

                    soup = apiparse_likes(base, MAX_LIKES, before_timestamp)
                    if soup is None:
                        i += MAX_LIKES # try the next batch
                        self.errors = True
                        break
                    else:
                        try:
                            before_timestamp = soup['response']['_links']['next']['query_params']['before']
                        except KeyError:
                            if soup['meta']['status'] == 200 and not soup['response']['liked_posts']:
                                finished_with_likes = True
                                continue
                            else:
                                raise

                    posts = _get_content(soup)
                    # posts can be empty if we don't backup reblogged posts
                    if not posts or not _backup(posts):
                        finished_with_likes = True

                    # Don't want to blow through hourly or daily quota.
                    time.sleep(10)

                    i += MAX_LIKES

 
        except:
            # ensure proper thread pool termination
            backup_pool.cancel()
            raise

        # wait until all posts have been saved
        backup_pool.wait()

        # postprocessing
        if not options.blosxom and self.post_count:
            get_avatar()
            get_style()
            if not have_custom_css:
                save_style()
            ix = Indices(self)
            ix.build_index()
            ix.save_index()

        log(account, "%d posts backed up\n" % self.post_count)
        self.total_count += self.post_count


class TumblrPost:

    post_header = ''    # set by TumblrBackup.backup()

    def __init__(self, post):
        self.content = ''
        self.post = post
        self.json_content = json.dumps(post, sort_keys=True, indent=4, separators=(',', ': '))
        self.creator = post['blog_name']
        self.ident = str(post['id'])
        self.url = post['post_url']
        self.shorturl = post['short_url']
<<<<<<< HEAD
        self.typ = post['type']
        if options.likes:
            self.creator = post['blog_name']
            self.date = post['liked_timestamp']
        else:
            self.date = post['timestamp']
=======
        self.typ = str(post['type'])
        self.date = post['timestamp']
>>>>>>> 55b8301e
        self.isodate = datetime.utcfromtimestamp(self.date).isoformat() + 'Z'
        self.tm = time.localtime(self.date)
        self.title = ''
        self.tags = post['tags']
        self.note_count = post.get('note_count', 0)
        self.reblogged_from = post.get('reblogged_from_url')
        self.reblogged_root = post.get('reblogged_root_url')
        self.source_title = post.get('source_title', '')
        self.source_url = post.get('source_url', '')
        if options.request:
            self.tags_lower = set(t.lower() for t in self.tags)
        self.file_name = join(self.ident, dir_index) if options.dirs else self.ident + post_ext
        self.llink = self.ident if options.dirs else self.file_name

    def save_content(self):
        """generates the content for this post"""
        post = self.post
        content = []

        def append(s, fmt=u'%s'):
            content.append(fmt % s)

        def get_try(elt):
            return post.get(elt) or ''

        def append_try(elt, fmt=u'%s'):
            elt = get_try(elt)
            if elt:
                if options.save_images:
<<<<<<< HEAD
                    elt = re.sub(r'''(?i)(<img[^>]*\ \bsrc\s*=\s*["'])(.*?)(["'][^>]*>)''',
=======
                    elt = re.sub(r'''(?i)(<img [^>]* src\s*=\s*["'])(.*?)(["'][^>]*>)''',
>>>>>>> 55b8301e
                        self.get_inline_image, elt
                    )
                if options.save_video or options.save_video_tumblr:
                    # Handle video element poster attribute
<<<<<<< HEAD
                    elt = re.sub(r'''(?i)(<video[^>]*\ \bposter\s*=\s*["'])(.*?)(["'][^>]*>)''',
                        self.get_inline_video_poster, elt
                    )
                    # Handle video element's source sub-element's src attribute
                    elt = re.sub(r'''(?i)(<source[^>]*\ \bsrc\s*=\s*["'])(.*?)(["'][^>]*>)''',
=======
                    elt = re.sub(r'''(?i)(<video[^>]* \bposter\s*=\s*["'])(.*?)(["'][^>]*>)''',
                        self.get_inline_video_poster, elt
                    )
                    # Handle video element's source sub-element's src attribute
                    elt = re.sub(r'''(?i)(<source[^>]* \bsrc\s*=\s*["'])(.*?)(["'][^>]*>)''',
>>>>>>> 55b8301e
                        self.get_inline_video, elt
                    )
                append(elt, fmt)


        self.media_dir = join(post_dir, self.ident) if options.dirs else media_dir
        self.media_url = save_dir + self.media_dir
        self.media_folder = path_to(self.media_dir)

<<<<<<< HEAD
        # Ignore NPF specifics until we have a better handle on its format.
        # For now, we get images and video inline.
        '''
        if get_try('is_blocks_post_format') is True:
            body = get_try('body')
            m = re.search("data-npf='({.*?})'", body)
            if m:
                post = json.loads(m.group(1))
                self.typ = post.get('type')
                if self.typ == 'video':
                    post['video_type'] = post.get('provider')
                    post['video_url'] = post.get('url')
        '''

=======
>>>>>>> 55b8301e
        if self.typ == 'text':
            self.title = get_try('title')
            append_try('body')

        elif self.typ == 'photo':
            url = get_try('link_url')
            is_photoset = len(post['photos']) > 1
            for offset, p in enumerate(post['photos'], start=1):
                o = p['original_size']
                src = o['url']
                if options.save_images:
                    src = self.get_image_url(src, offset if is_photoset else 0)
                append(escape(src), u'<img alt="" src="%s">')
                if url:
                    content[-1] = u'<a href="%s">%s</a>' % (escape(url), content[-1])
                content[-1] = '<p>' + content[-1] + '</p>'
                if p['caption']:
                    append(p['caption'], u'<p>%s</p>')
            append_try('caption')

        elif self.typ == 'link':
            url = post['url']
            self.title = u'<a href="%s">%s</a>' % (escape(url), post['title'] or url)
            append_try('description')

        elif self.typ == 'quote':
            append(post['text'], u'<blockquote><p>%s</p></blockquote>')
            append_try('source', u'<p>%s</p>')

        elif self.typ == 'video':
            src = ''
            if (options.save_video or options.save_video_tumblr) \
            and post['video_type'] == 'tumblr':
                src = self.get_media_url(post['video_url'], '.mp4')
            elif options.save_video:
                src = self.get_youtube_url(self.url)
                if not src:
                    sys.stdout.write(u'Unable to download video in post #%s%-50s\n' %
                        (self.ident, ' ')
                    )
            if src:
                append(u'<p><video controls><source src="%s" type=video/mp4>%s<br>\n<a href="%s">%s</a></video></p>' % (
                    src, "Your browser does not support the video element.", src, "Video file"
                ))
            else:
                append(post['player'][-1]['embed_code'])
            append_try('caption')

        elif self.typ == 'audio':
            src = ''
            if options.save_audio:
                audio_url = get_try('audio_url') or get_try('audio_source_url')
                if post['audio_type'] == 'tumblr':
                    if audio_url.startswith('https://a.tumblr.com/'):
                        src = self.get_media_url(audio_url, '.mp3')
                    elif audio_url.startswith('https://www.tumblr.com/audio_file/'):
                        audio_url = u'https://a.tumblr.com/%so1.mp3' % audio_url.split('/')[-1]
                        src = self.get_media_url(audio_url, '.mp3')
                elif post['audio_type'] == 'soundcloud':
                    src = self.get_media_url(audio_url, '.mp3')
            if src:
                append(u'<p><audio controls><source src="%s" type=audio/mpeg>%s<br>\n<a href="%s">%s</a></audio></p>' % (
                    src, "Your browser does not support the audio element.", src, "Audio file"
                ))
            else:
                append(post['player'])
            append_try('caption')

        elif self.typ == 'answer':
            self.title = post['question']
            append_try('answer')

        elif self.typ == 'chat':
            self.title = get_try('title')
            append(
                u'<br>\n'.join('%(label)s %(phrase)s' % d for d in post['dialogue']),
                u'<p>%s</p>'
            )

        else:
            if self.typ is None or self.type == '':
                self.typ = 'none'
            sys.stderr.write(
                u"Unknown post type '%s' in post #%s%-50s\n" % (self.typ, self.ident, ' ')
            )
            append(escape(self.json_content), u'<pre>%s</pre>')

        self.content = '\n'.join(content)

        # fix wrongly nested HTML elements
        for p in ('<p>(<(%s)>)', '(</(%s)>)</p>'):
            self.content = re.sub(p % 'p|ol|iframe[^>]*', r'\1', self.content)

        self.save_post()

    def get_youtube_url(self, youtube_url):
        # determine the media file name
        filetmpl = u'%(id)s_%(uploader_id)s_%(title)s.%(ext)s'
        ydl = youtube_dl.YoutubeDL({
            'outtmpl': join(self.media_folder, filetmpl),
            'quiet': True, 
            'restrictfilenames': True, 
            'noplaylist': True,
            'continuedl': True,
            'nooverwrites': True,
            'retries': 3000,		
            'fragment_retries': 3000,
            'ignoreerrors': True
        })
        ydl.add_default_info_extractors()
        try:
            result = ydl.extract_info(youtube_url, download=False)
            media_filename = sanitize_filename(filetmpl % result['entries'][0], restricted=True)
        except:
            return ''

        # check if a file with this name already exists
        if not os.path.isfile(media_filename):
            try:
                ydl.extract_info(youtube_url, download=True)
            except:
                return ''
        return u'%s/%s' % (self.media_url, split(media_filename)[1])

    def get_media_url(self, media_url, extension):
        if not media_url:
            return ''
        media_filename = self.get_filename(media_url)
        media_filename = os.path.splitext(media_filename)[0] + extension
        saved_name = self.download_media(media_url, media_filename)
        if saved_name is not None:
            media_filename = u'%s/%s' % (self.media_url, saved_name)
        return media_filename

    def get_image_url(self, image_url, offset):
        """Saves an image if not saved yet. Returns the new URL or
        the original URL in case of download errors."""

        def _addexif(fn):
            if options.exif and fn.endswith('.jpg'):
                add_exif(fn, set(self.tags))

        image_filename = self.get_filename(image_url, '_o%s' % offset if offset else '')
        saved_name = self.download_media(image_url, image_filename)
        if saved_name is not None:
            _addexif(join(self.media_folder, saved_name))
            image_url = u'%s/%s' % (self.media_url, saved_name)
        return image_url

    @staticmethod
    def maxsize_image_url(image_url):
        if ".tumblr.com/" not in image_url or image_url.endswith('.gif'):
            return image_url
        # change the image resolution to 1280
        return re.sub(r'_\d{2,4}(\.\w+)$', r'_1280\1', image_url)

    def get_inline_image(self, match):
        """Saves an inline image if not saved yet. Returns the new <img> tag or
        the original one in case of download errors."""
        image_url = match.group(2)
        if image_url.startswith('//'):
            image_url = 'http:' + image_url
        image_url = self.maxsize_image_url(image_url)
        path = urlparse.urlparse(image_url).path
        image_filename = path.split('/')[-1]
        if not image_filename or not image_url.startswith('http'):
            return match.group(0)
        saved_name = self.download_media(image_url, image_filename)
        if saved_name is None:
            return match.group(0)
        return u'%s%s/%s%s' % (match.group(1), self.media_url,
            saved_name, match.group(3)
        )

    def get_inline_video_poster(self, match):
        """Saves an inline video poster if not saved yet. Returns the new
        <video> tag or the original one in case of download errors."""
<<<<<<< HEAD

=======
>>>>>>> 55b8301e
        poster_url = match.group(2)
        if poster_url.startswith('//'):
            poster_url = 'http:' + poster_url
        path = urlparse.urlparse(poster_url).path
        poster_filename = path.split('/')[-1]
        if not poster_filename or not poster_url.startswith('http'):
            return match.group(0)
<<<<<<< HEAD

        saved_name = self.download_media(poster_url, poster_filename)
        if saved_name is None:
            return match.group(0)
        final = u'%s%s/%s%s' % (match.group(1), self.media_url,
            saved_name, match.group(3)
        )
        # get rid of autoplay and muted attributes to align with normal video
        # download behaviour
        final = final.replace('''autoplay="autoplay"''',"")
        final = final.replace('''muted="muted"''',"")
        return final
=======
        saved_name = self.download_media(poster_url, poster_filename)
        if saved_name is None:
            return match.group(0)
        # get rid of autoplay and muted attributes to align with normal video
        # download behaviour
        return u'%s%s/%s%s' % (match.group(1), self.media_url,
            saved_name, match.group(3)
        ).replace('autoplay="autoplay"', '').replace('muted="muted"', '')
>>>>>>> 55b8301e

    def get_inline_video(self, match):
        """Saves an inline video if not saved yet. Returns the new <video> tag
        or the original one in case of download errors."""
<<<<<<< HEAD

=======
>>>>>>> 55b8301e
        video_url = match.group(2)
        if video_url.startswith('//'):
            video_url = 'http:' + video_url
        path = urlparse.urlparse(video_url).path
        video_filename = path.split('/')[-1]
        if not video_filename or not video_url.startswith('http'):
            return match.group(0)
<<<<<<< HEAD

        if options.save_video:
            saved_name = None
            if ".tumblr.com" in video_url:
                saved_name = self.get_media_url(video_url, '.mp4')
            else:
                saved_name = self.get_youtube_url(video_url)

            if saved_name:
                final = u'%s%s%s' % (match.group(1),
                    saved_name, match.group(3)
                )
                return final

            else:
                return match.group(0)

        # save_video_tumblr implies just get tumblr.
        if options.save_video_tumblr:
            saved_name = None
            if ".tumblr.com" in video_url:
                saved_name = self.get_media_url(video_url, '.mp4')


            if saved_name:
                final = u'%s%s%s' % (match.group(1),
                    saved_name, match.group(3)
                )
                return final
            else:
                return match.group(0)


        return match.group(0)

=======
        saved_name = None
        if '.tumblr.com' in video_url:
            saved_name = self.get_media_url(video_url, '.mp4')
        elif options.save_video:
            saved_name = self.get_youtube_url(video_url)
        if saved_name is None:
            return match.group(0)
        return u'%s%s%s' % (match.group(1), saved_name, match.group(3))
>>>>>>> 55b8301e

    def get_filename(self, url, offset=''):
        """Determine the image file name depending on options.image_names"""
        if options.image_names == 'i':
            return self.ident + offset
        elif options.image_names == 'bi':
            return account + '_' + self.ident + offset
        else:
            # delete characters not allowed under Windows
            return re.sub(r'[:<>"/\\|*?]', '', url.split('/')[-1])

    def download_media(self, url, filename):
        # check if a file with this name already exists
        known_extension = '.' in filename[-5:]
        image_glob = glob(path_to(self.media_dir,
            filename + ('' if known_extension else '.*')
        ))
        if image_glob:
            return split(image_glob[0])[1]
        # download the media data
        try:
            resp = urlopen(url)
            with open_media(self.media_dir, filename) as dest:
                data = resp.read(HTTP_CHUNK_SIZE)
                hdr = data[:32]     # save the first few bytes
                while data:
                    dest.write(data)
                    data = resp.read(HTTP_CHUNK_SIZE)
        except (EnvironmentError, ValueError, HTTPException) as e:
            sys.stderr.write('%s downloading %s\n' % (e, url))
            try:
                os.unlink(path_to(self.media_dir, filename))
            except OSError as e:
                if e.errno != errno.ENOENT:
                    raise
            return None
        # determine the file type if it's unknown
        if not known_extension:
            image_type = imghdr.what(None, hdr)
            if image_type:
                oldname = path_to(self.media_dir, filename)
                filename += '.' + image_type.replace('jpeg', 'jpg')
                os.rename(oldname, path_to(self.media_dir, filename))
        return filename

    def get_post(self):
        """returns this post in HTML"""
        typ = ('liked-' if options.likes else '') + self.typ
        post = self.post_header + u'<article class=%s id=p-%s>\n' % (typ, self.ident)
        if options.likes:
            post += u'<header><p><a href=\"https://{0}.tumblr.com/\" class=\"tumblr_blog\">{0}</a>:</p>\n'.format(self.creator)
            post += u'<p><time datetime=%s class=\"tumblr_time_of_like\">%s</time>\n' % (self.isodate, strftime('%x %X', self.tm))
        else:
            post += u'<header>\n<p><time datetime=%s>%s</time>\n' % (self.isodate, strftime('%x %X', self.tm))
        post += u'<a class=llink href=%s%s/%s>¶</a>\n' % (save_dir, post_dir, self.llink)
        post += u'<a href=%s>●</a>\n' % self.shorturl
        if self.reblogged_from and self.reblogged_from != self.reblogged_root:
            post += u'<a href=%s>⬀</a>\n' % self.reblogged_from
        if self.reblogged_root:
            post += u'<a href=%s>⬈</a>\n' % self.reblogged_root
        post += '</header>\n'
        if self.title:
            post += u'<h2>%s</h2>\n' % self.title
        post += self.content
        foot = []
        if self.tags:
            foot.append(u''.join(self.tag_link(t) for t in self.tags))
        if self.note_count:
            foot.append(u'%d note%s' % (self.note_count, 's'[self.note_count == 1:]))
        if self.source_title and self.source_url:
            foot.append(u'<a title=Source href=%s>%s</a>' %
                (self.source_url, self.source_title)
            )
        if foot:
            post += u'\n<footer>%s</footer>' % u' — '.join(foot)
        post += '\n</article>\n'
        return post

    @staticmethod
    def tag_link(tag):
        tag_disp = escape(TAG_FMT % tag)
        if not TAGLINK_FMT:
            return tag_disp + ' '
        url = TAGLINK_FMT % {'domain': blog_name, 'tag': urllib.quote(tag.encode('utf-8'))}
        return u'<a href=%s>%s</a>\n' % (url, tag_disp)

    def save_post(self):
        """saves this post locally"""
        if options.dirs:
            f = open_text(post_dir, self.ident, dir_index)
        else:
            f = open_text(post_dir, self.file_name)
        with f:
            f.write(self.get_post())
        os.utime(f.stream.name, (self.date, self.date))  # XXX: is f.stream.name portable?
        if options.json:
            with open_text(json_dir, self.ident + '.json') as f:
                f.write(self.json_content)


class BlosxomPost(TumblrPost):

    def get_image_url(self, image_url, offset):
        return image_url

    def get_post(self):
        """returns this post as a Blosxom post"""
        post = self.title + '\nmeta-id: p-' + self.ident + '\nmeta-url: ' + self.url
        if self.tags:
            post += '\nmeta-tags: ' + ' '.join(t.replace(' ', '+') for t in self.tags)
        post += '\n\n' + self.content
        return post


class LocalPost:

    def __init__(self, post_file):
        with codecs.open(post_file, 'r', encoding) as f:
            post = f.read()
        # extract all URL-encoded tags
        self.tags = []
        footer_pos = post.find('<footer>')
        if footer_pos > 0:
            self.tags = re.findall(r'(?m)<a.+?/tagged/(.+?)>#(.+?)</a>', post[footer_pos:])
        # remove header and footer
        lines = post.split('\n')
        while lines and '<article ' not in lines[0]:
            del lines[0]
        while lines and '</article>' not in lines[-1]:
            del lines[-1]
        self.post = '\n'.join(lines)
        parts = post_file.split(os.sep)
        if parts[-1] == dir_index:  # .../<post_id>/index.html
            self.file_name = os.sep.join(parts[-2:])
            self.ident = parts[-2]
        else:
            self.file_name = parts[-1]
            self.ident = splitext(self.file_name)[0]
        self.date = os.stat(post_file).st_mtime
        self.tm = time.localtime(self.date)

    def get_post(self):
        return self.post


class ThreadPool:

    def __init__(self, thread_count=20, max_queue=1000):
        self.queue = Queue.Queue(max_queue)
        self.quit = threading.Event()
        self.abort = threading.Event()
        self.threads = [threading.Thread(target=self.handler) for _ in range(thread_count)]
        for t in self.threads:
            t.start()

    def add_work(self, work):
        self.queue.put(work)

    def wait(self):
        self.quit.set()
        self.queue.join()

    def cancel(self):
        self.abort.set()
        for i, t in enumerate(self.threads, start=1):
            log('', "\rStopping threads %s%s\r" %
                (' ' * i, '.' * (len(self.threads) - i))
            )
            t.join()

    def handler(self):
        while not self.abort.is_set():
            try:
                work = self.queue.get(True, 0.1)
            except Queue.Empty:
                if self.quit.is_set():
                    break
            else:
                if self.quit.is_set() and self.queue.qsize() % MAX_POSTS == 0:
                    log(account, "%d remaining posts to save\r" % self.queue.qsize())
                try:
                    work()
                finally:
                    self.queue.task_done()


if __name__ == '__main__':
    import optparse

    def csv_callback(option, opt, value, parser):
        setattr(parser.values, option.dest, set(value.split(',')))

    def tags_callback(option, opt, value, parser):
        request_callback(option, opt, TYPE_ANY + ':' + value.replace(',', ':'), parser)

    def request_callback(option, opt, value, parser):
        request = parser.values.request or {}
        for req in value.lower().split(','):
            parts = req.strip().split(':')
            typ = parts.pop(0)
            if typ != TYPE_ANY and typ not in POST_TYPES:
                parser.error("%s: invalid post type '%s'" % (opt, typ))
            for typ in POST_TYPES if typ == TYPE_ANY else (typ,):
                if parts:
                    request[typ] = request.get(typ, set()).union(parts)
                else:
                    request[typ] = set([TAG_ANY])
        parser.values.request = request

    parser = optparse.OptionParser("Usage: %prog [options] blog-name ...",
        description="Makes a local backup of Tumblr blogs."
    )
    parser.add_option('-O', '--outdir', help="set the output directory"
        " (default: blog-name)"
    )
    parser.add_option('-D', '--dirs', action='store_true',
        help="save each post in its own folder"
    )
    parser.add_option('-q', '--quiet', action='store_true',
        help="suppress progress messages"
    )
    parser.add_option('-i', '--incremental', action='store_true',
        help="incremental backup mode"
    )
    parser.add_option('-l', '--likes', action='store_true',
        dest='likes', help="save a blog's likes, not its posts"
    )
    parser.add_option('-k', '--skip-images', action='store_false', default=True,
        dest='save_images', help="do not save images; link to Tumblr instead"
    )
    parser.add_option('--save-video', action='store_true', help="save all video files")
    parser.add_option('--save-video-tumblr', action='store_true', help="save only Tumblr video files")
    parser.add_option('--save-audio', action='store_true', help="save audio files")
    parser.add_option('-j', '--json', action='store_true',
        help="save the original JSON source"
    )
    parser.add_option('-b', '--blosxom', action='store_true',
        help="save the posts in blosxom format"
    )
    parser.add_option('-r', '--reverse-month', action='store_false', default=True,
        help="reverse the post order in the monthly archives"
    )
    parser.add_option('-R', '--reverse-index', action='store_false', default=True,
        help="reverse the index file order"
    )
    parser.add_option('--tag-index', action='store_true',
        help="also create an archive per tag"
    )
    parser.add_option('-a', '--auto', type='int', metavar="HOUR",
        help="do a full backup at HOUR hours, otherwise do an incremental backup"
        " (useful for cron jobs)"
    )
    parser.add_option('-n', '--count', type='int', default=0,
        help="save only COUNT posts"
    )
    parser.add_option('-s', '--skip', type='int', default=0,
        help="skip the first SKIP posts"
    )
    parser.add_option('-p', '--period', help="limit the backup to PERIOD"
        " ('y', 'm', 'd' or YYYY[MM[DD]])"
    )
    parser.add_option('-N', '--posts-per-page', type='int', default=50,
        metavar='COUNT', help="set the number of posts per monthly page, "
        "0 for unlimited"
    )
    parser.add_option('-Q', '--request', type='string', action='callback',
        callback=request_callback, help="save posts matching the request"
        u" TYPE:TAG:TAG:…,TYPE:TAG:…,…. TYPE can be %s or %s; TAGs can be"
        " omitted or a colon-separated list. Example: -Q %s:personal,quote"
        ",photo:me:self" % (', '.join(POST_TYPES), TYPE_ANY, TYPE_ANY)
    )
    parser.add_option('-t', '--tags', type='string', action='callback',
        callback=tags_callback, help="save only posts tagged TAGS (comma-separated values;"
        " case-insensitive)"
    )
    parser.add_option('-T', '--type', type='string', action='callback',
        callback=request_callback, help="save only posts of type TYPE"
        " (comma-separated values from %s)" % ', '.join(POST_TYPES)
    )
    parser.add_option('--no-reblog', action='store_true', help="don't save reblogged posts")
    parser.add_option('-I', '--image-names', type='choice', choices=('o', 'i', 'bi'),
        default='o', metavar='FMT',
        help="image filename format ('o'=original, 'i'=<post-id>, 'bi'=<blog-name>_<post-id>)"
    )
    parser.add_option('-e', '--exif', type='string', action='callback',
        callback=csv_callback, default=set(), metavar='KW',
        help="add EXIF keyword tags to each picture (comma-separated values;"
        " '-' to remove all tags, '' to add no extra tags)"
    )
    parser.add_option('-S', '--no-ssl-verify', action='store_true',
        help="ignore SSL verification errors"
    )
    options, args = parser.parse_args()

    if options.auto is not None and options.auto != time.localtime().tm_hour:
        options.incremental = True
    if options.period:
        try:
            pformat = {'y': '%Y', 'm': '%Y%m', 'd': '%Y%m%d'}[options.period]
            options.period = time.strftime(pformat)
        except KeyError:
            options.period = options.period.replace('-', '')
            if not re.match(r'^\d{4}(\d\d)?(\d\d)?$', options.period):
                parser.error("Period must be 'y', 'm', 'd' or YYYY[MM[DD]]")
        set_period()
    if have_ssl_ctx and options.no_ssl_verify:
        ssl_ctx = ssl._create_unverified_context()
        # Otherwise, it's an old Python version without SSL verification,
        # so this is the default.

    args = args or DEFAULT_BLOGS
    if not args:
        parser.error("Missing blog-name")
    if options.outdir and len(args) > 1:
        parser.error("-O can only be used for a single blog-name")
    if options.dirs and options.tag_index:
        parser.error("-D cannot be used with --tag-index")
    if options.exif and not pyexiv2:
        parser.error("--exif: module 'pyexif2' is not installed")
    if options.save_video and not youtube_dl:
        parser.error("--save-video: module 'youtube_dl' is not installed")

    tb = TumblrBackup()
    try:
        for account in args:
            tb.backup(account)
    except KeyboardInterrupt:
        sys.exit(EXIT_INTERRUPT)

    sys.exit(tb.exit_code())<|MERGE_RESOLUTION|>--- conflicted
+++ resolved
@@ -742,17 +742,12 @@
         self.ident = str(post['id'])
         self.url = post['post_url']
         self.shorturl = post['short_url']
-<<<<<<< HEAD
-        self.typ = post['type']
+        self.typ = str(post['type'])
         if options.likes:
             self.creator = post['blog_name']
             self.date = post['liked_timestamp']
         else:
             self.date = post['timestamp']
-=======
-        self.typ = str(post['type'])
-        self.date = post['timestamp']
->>>>>>> 55b8301e
         self.isodate = datetime.utcfromtimestamp(self.date).isoformat() + 'Z'
         self.tm = time.localtime(self.date)
         self.title = ''
@@ -782,28 +777,16 @@
             elt = get_try(elt)
             if elt:
                 if options.save_images:
-<<<<<<< HEAD
-                    elt = re.sub(r'''(?i)(<img[^>]*\ \bsrc\s*=\s*["'])(.*?)(["'][^>]*>)''',
-=======
                     elt = re.sub(r'''(?i)(<img [^>]* src\s*=\s*["'])(.*?)(["'][^>]*>)''',
->>>>>>> 55b8301e
                         self.get_inline_image, elt
                     )
                 if options.save_video or options.save_video_tumblr:
                     # Handle video element poster attribute
-<<<<<<< HEAD
-                    elt = re.sub(r'''(?i)(<video[^>]*\ \bposter\s*=\s*["'])(.*?)(["'][^>]*>)''',
-                        self.get_inline_video_poster, elt
-                    )
-                    # Handle video element's source sub-element's src attribute
-                    elt = re.sub(r'''(?i)(<source[^>]*\ \bsrc\s*=\s*["'])(.*?)(["'][^>]*>)''',
-=======
                     elt = re.sub(r'''(?i)(<video[^>]* \bposter\s*=\s*["'])(.*?)(["'][^>]*>)''',
                         self.get_inline_video_poster, elt
                     )
                     # Handle video element's source sub-element's src attribute
                     elt = re.sub(r'''(?i)(<source[^>]* \bsrc\s*=\s*["'])(.*?)(["'][^>]*>)''',
->>>>>>> 55b8301e
                         self.get_inline_video, elt
                     )
                 append(elt, fmt)
@@ -813,23 +796,6 @@
         self.media_url = save_dir + self.media_dir
         self.media_folder = path_to(self.media_dir)
 
-<<<<<<< HEAD
-        # Ignore NPF specifics until we have a better handle on its format.
-        # For now, we get images and video inline.
-        '''
-        if get_try('is_blocks_post_format') is True:
-            body = get_try('body')
-            m = re.search("data-npf='({.*?})'", body)
-            if m:
-                post = json.loads(m.group(1))
-                self.typ = post.get('type')
-                if self.typ == 'video':
-                    post['video_type'] = post.get('provider')
-                    post['video_url'] = post.get('url')
-        '''
-
-=======
->>>>>>> 55b8301e
         if self.typ == 'text':
             self.title = get_try('title')
             append_try('body')
@@ -1007,10 +973,6 @@
     def get_inline_video_poster(self, match):
         """Saves an inline video poster if not saved yet. Returns the new
         <video> tag or the original one in case of download errors."""
-<<<<<<< HEAD
-
-=======
->>>>>>> 55b8301e
         poster_url = match.group(2)
         if poster_url.startswith('//'):
             poster_url = 'http:' + poster_url
@@ -1018,20 +980,6 @@
         poster_filename = path.split('/')[-1]
         if not poster_filename or not poster_url.startswith('http'):
             return match.group(0)
-<<<<<<< HEAD
-
-        saved_name = self.download_media(poster_url, poster_filename)
-        if saved_name is None:
-            return match.group(0)
-        final = u'%s%s/%s%s' % (match.group(1), self.media_url,
-            saved_name, match.group(3)
-        )
-        # get rid of autoplay and muted attributes to align with normal video
-        # download behaviour
-        final = final.replace('''autoplay="autoplay"''',"")
-        final = final.replace('''muted="muted"''',"")
-        return final
-=======
         saved_name = self.download_media(poster_url, poster_filename)
         if saved_name is None:
             return match.group(0)
@@ -1040,15 +988,10 @@
         return u'%s%s/%s%s' % (match.group(1), self.media_url,
             saved_name, match.group(3)
         ).replace('autoplay="autoplay"', '').replace('muted="muted"', '')
->>>>>>> 55b8301e
 
     def get_inline_video(self, match):
         """Saves an inline video if not saved yet. Returns the new <video> tag
         or the original one in case of download errors."""
-<<<<<<< HEAD
-
-=======
->>>>>>> 55b8301e
         video_url = match.group(2)
         if video_url.startswith('//'):
             video_url = 'http:' + video_url
@@ -1056,43 +999,6 @@
         video_filename = path.split('/')[-1]
         if not video_filename or not video_url.startswith('http'):
             return match.group(0)
-<<<<<<< HEAD
-
-        if options.save_video:
-            saved_name = None
-            if ".tumblr.com" in video_url:
-                saved_name = self.get_media_url(video_url, '.mp4')
-            else:
-                saved_name = self.get_youtube_url(video_url)
-
-            if saved_name:
-                final = u'%s%s%s' % (match.group(1),
-                    saved_name, match.group(3)
-                )
-                return final
-
-            else:
-                return match.group(0)
-
-        # save_video_tumblr implies just get tumblr.
-        if options.save_video_tumblr:
-            saved_name = None
-            if ".tumblr.com" in video_url:
-                saved_name = self.get_media_url(video_url, '.mp4')
-
-
-            if saved_name:
-                final = u'%s%s%s' % (match.group(1),
-                    saved_name, match.group(3)
-                )
-                return final
-            else:
-                return match.group(0)
-
-
-        return match.group(0)
-
-=======
         saved_name = None
         if '.tumblr.com' in video_url:
             saved_name = self.get_media_url(video_url, '.mp4')
@@ -1101,7 +1007,6 @@
         if saved_name is None:
             return match.group(0)
         return u'%s%s%s' % (match.group(1), saved_name, match.group(3))
->>>>>>> 55b8301e
 
     def get_filename(self, url, offset=''):
         """Determine the image file name depending on options.image_names"""
