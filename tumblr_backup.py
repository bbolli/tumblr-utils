#!/usr/bin/env python
# encoding: utf-8

# standard Python library imports
from __future__ import with_statement
import codecs
from collections import defaultdict
import errno
from glob import glob
import imghdr
try:
    import json
except ImportError:
    import simplejson as json
import locale
import os
from os.path import join, split, splitext
import Queue
import re
import sys
import threading
import time
import urllib
import urllib2
from xml.sax.saxutils import escape

# extra optional packages
try:
    import pyexiv2
except ImportError:
    pyexiv2 = None
try:
    import youtube_dl
except ImportError:
    youtube_dl = None

# default blog name(s)
DEFAULT_BLOGS = ['bbolli']

# Format of displayed tags
TAG_FMT = '#%s'

# Format of tag link URLs; set to None to suppress the links.
# Named placeholders that will be replaced: domain, tag
TAGLINK_FMT = 'http://%(domain)s/tagged/%(tag)s'


# add another JPEG recognizer
# see http://www.garykessler.net/library/file_sigs.html
def test_jpg(h, f):
    if h[:3] == '\xFF\xD8\xFF' and h[3] in "\xDB\xE0\xE1\xE2\xE3":
        return 'jpg'

imghdr.tests.append(test_jpg)

# variable directory names, will be set in TumblrBackup.backup()
save_folder = ''
media_folder = ''

# constant names
root_folder = os.getcwdu()
post_dir = 'posts'
json_dir = 'json'
media_dir = 'media'
archive_dir = 'archive'
theme_dir = 'theme'
save_dir = '../'
backup_css = 'backup.css'
custom_css = 'custom.css'
avatar_base = 'avatar'
dir_index = 'index.html'

blog_name = ''
post_ext = '.html'
have_custom_css = False

POST_TYPES = (
    'text', 'quote', 'link', 'answer', 'video', 'audio', 'photo', 'chat'
)
POST_TYPES_SET = frozenset(POST_TYPES)
TYPE_ANY = 'any'
TAG_ANY = '__all__'

MAX_POSTS = 50

HTTP_TIMEOUT = 30
HTTP_CHUNK_SIZE = 1024 * 1024

# bb-tumblr-backup API key
API_KEY = '8YUsKJvcJxo2MDwmWMDiXZGuMuIbeCwuQGP5ZHSEA4jBJPMnJT'

# ensure the right date/time format
try:
    locale.setlocale(locale.LC_TIME, '')
except locale.Error:
    pass
encoding = 'utf-8'
time_encoding = locale.getlocale(locale.LC_TIME)[1] or encoding


def log(account, s):
    if not options.quiet:
        if account:
            sys.stdout.write('%s: ' % account)
        sys.stdout.write(s[:-1] + ' ' * 20 + s[-1:])
        sys.stdout.flush()


def mkdir(dir, recursive=False):
    if not os.path.exists(dir):
        try:
            if recursive:
                os.makedirs(dir)
            else:
                os.mkdir(dir)
        except OSError as e:
            if e.errno != errno.EEXIST:
                raise


def path_to(*parts):
    return join(save_folder, *parts)


def open_file(open_fn, parts):
    if len(parts) > 1:
        mkdir(path_to(*parts[:-1]), (len(parts) > 2))
    return open_fn(path_to(*parts))


def open_text(*parts):
    return open_file(
        lambda f: codecs.open(f, 'w', encoding, 'xmlcharrefreplace'), parts
    )


def open_media(*parts):
    return open_file(lambda f: open(f, 'wb'), parts)


def strftime(format, t=None):
    if t is None:
        t = time.localtime()
    return time.strftime(format, t).decode(time_encoding)


def get_api_url(account):
    """construct the tumblr API URL"""
    global blog_name
    blog_name = account
    if '.' not in account:
        blog_name += '.tumblr.com'
    return 'http://api.tumblr.com/v2/blog/' + blog_name + '/posts'


def set_period():
    """Prepare the period start and end timestamps"""
    i = 0
    tm = [int(options.period[:4]), 1, 1, 0, 0, 0, 0, 0, -1]
    if len(options.period) >= 6:
        i = 1
        tm[1] = int(options.period[4:6])
    if len(options.period) == 8:
        i = 2
        tm[2] = int(options.period[6:8])
    options.p_start = time.mktime(tm)
    tm[i] += 1
    options.p_stop = time.mktime(tm)


def apiparse(base, count, start=0):
    params = {'api_key': API_KEY, 'limit': count}
    if start > 0:
        params['offset'] = start
    url = base + '?' + urllib.urlencode(params)
    for _ in range(10):
        try:
            resp = urllib2.urlopen(url, timeout=HTTP_TIMEOUT)
            data = resp.read()
        except IOError as e:
            sys.stderr.write("%s getting %s\n" % (e, url))
            continue
        if resp.info().gettype() == 'application/json':
            break
    else:
        return None
    try:
        doc = json.loads(data)
    except ValueError as e:
        sys.stderr.write('%s: %s\n%d %s %s\n%r\n' % (
            e.__class__.__name__, e, resp.getcode(), resp.msg, resp.info().gettype(), data
        ))
        return None
    return doc if doc.get('meta', {}).get('status', 0) == 200 else None


def add_exif(image_name, tags):
    try:
        metadata = pyexiv2.ImageMetadata(image_name)
        metadata.read()
    except:
        sys.stderr.write("Error reading metadata for image %s\n" % image_name)
        return
    KW_KEY = 'Iptc.Application2.Keywords'
    if '-' in options.exif:     # remove all tags
        if KW_KEY in metadata.iptc_keys:
            del metadata[KW_KEY]
    else:                       # add tags
        if KW_KEY in metadata.iptc_keys:
            tags |= set(metadata[KW_KEY].value)
        tags = list(tag.strip().lower() for tag in tags | options.exif if tag)
        metadata[KW_KEY] = pyexiv2.IptcTag(KW_KEY, tags)
    try:
        metadata.write()
    except:
        sys.stderr.write("Writing metadata failed for tags: %s in: %s\n" % (tags, image_name))


def save_style():
    with open_text(backup_css) as css:
        css.write('''\
body { width: 720px; margin: 0 auto; }
img { max-width: 720px; }
blockquote { margin-left: 0; border-left: 8px #999 solid; padding: 0 24px; }
.archive h1, .subtitle, article { padding-bottom: 0.75em; border-bottom: 1px #ccc dotted; }
.post a.llink { display: none; }
.meta a { text-decoration: none; }
body > img { float: right; }
article footer, article footer a { font-size: small; color: #999; text-decoration: none; }
body > footer { padding: 1em 0; }
''')


def get_avatar():
    try:
        resp = urllib2.urlopen('http://api.tumblr.com/v2/blog/%s/avatar' % blog_name,
            timeout=HTTP_TIMEOUT
        )
        avatar_data = resp.read()
    except:
        return
    avatar_file = avatar_base + '.' + imghdr.what(None, avatar_data[:32])
    with open_media(theme_dir, avatar_file) as f:
        f.write(avatar_data)


def get_style():
    """Get the blog's CSS by brute-forcing it from the home page.
    The v2 API has no method for getting the style directly.
    See https://groups.google.com/d/msg/tumblr-api/f-rRH6gOb6w/sAXZIeYx5AUJ"""
    try:
        resp = urllib2.urlopen('http://%s/' % blog_name, timeout=HTTP_TIMEOUT)
        page_data = resp.read()
    except:
        return
    match = re.search(r'(?s)<style type=.text/css.>(.*?)</style>', page_data)
    if match:
        css = match.group(1).strip().decode(encoding, 'replace')
        if not css:
            return
        css = css.replace('\r', '').replace('\n    ', '\n')
        with open_text(theme_dir, 'style.css') as f:
            f.write(css + '\n')


class TumblrBackup:

    def __init__(self):
        self.total_count = 0
        self.index = defaultdict(lambda: defaultdict(list))
        self.archives = []

    def build_index(self):
        filter = join('*', dir_index) if options.dirs else '*' + post_ext
        for f in glob(path_to(post_dir, filter)):
            post = LocalPost(f)
            self.index[post.tm.tm_year][post.tm.tm_mon].append(post)
        self.archives = sorted(((y, m) for y in self.index for m in self.index[y]),
            reverse=options.reverse_month
        )

    def save_index(self):
        f = glob(path_to(theme_dir, avatar_base + '.*'))
        avatar = split(f[0])[1] if f else None
        with open_text(dir_index) as idx:
            idx.write(self.header(self.title, body_class='index',
                subtitle=self.subtitle, avatar=avatar
            ))
            for year in sorted(self.index.keys(), reverse=options.reverse_index):
                self.save_year(idx, year)
            idx.write(u'<p>Generated on %s.</p>\n' % strftime('%x %X'))

    def save_year(self, idx, year):
        idx.write('<h3>%s</h3>\n<ul>\n' % year)
        for month in sorted(self.index[year].keys(), reverse=options.reverse_index):
            tm = time.localtime(time.mktime([year, month, 3, 0, 0, 0, 0, 0, -1]))
            month_name = self.save_month(year, month, tm)
            idx.write(u'    <li><a href=%s/%s title="%d post(s)">%s</a></li>\n' % (
                archive_dir, month_name, len(self.index[year][month]),
                strftime('%B', tm)
            ))
        idx.write('</ul>\n\n')

    def save_month(self, year, month, tm):
        posts = sorted(self.index[year][month], key=lambda x: x.date, reverse=options.reverse_month)
        posts_month = len(posts)
        posts_page = options.posts_per_page if options.posts_per_page >= 1 else posts_month

        def pages_per_month(y, m):
            posts = len(self.index[y][m])
            return posts / posts_page + bool(posts % posts_page)

        def next_month(previous):
            i = self.archives.index((year, month))
            i += -1 if previous else 1
            if i < 0 or i >= len(self.archives):
                return 0, 0
            return self.archives[i]

        FILE_FMT = '%d-%02d-p%s'
        pages_month = pages_per_month(year, month)
        for page, start in enumerate(range(0, posts_month, posts_page), start=1):

            archive = [self.header(strftime('%B %Y', tm), body_class='archive')]
            archive.extend(p.get_post() for p in posts[start:start + posts_page])

            file_name = FILE_FMT % (year, month, page)
            if options.dirs:
                base = save_dir + archive_dir + '/'
                suffix = '/'
                arch = open_text(archive_dir, file_name, dir_index)
                file_name += suffix
            else:
                base = ''
                suffix = post_ext
                file_name += suffix
                arch = open_text(archive_dir, file_name)

            if page > 1:
                pp = FILE_FMT % (year, month, page - 1)
            else:
                py, pm = next_month(True)
                pp = FILE_FMT % (py, pm, pages_per_month(py, pm)) if py else ''
                first_file = file_name

            if page < pages_month:
                np = FILE_FMT % (year, month, page + 1)
            else:
                ny, nm = next_month(False)
                np = FILE_FMT % (ny, nm, 1) if ny else ''

            archive.append(self.footer(base, pp, np, suffix))

            arch.write('\n'.join(archive))

        return first_file

    def header(self, title='', body_class='', subtitle='', avatar=''):
        root_rel = '' if body_class == 'index' else save_dir
        css_rel = root_rel + (custom_css if have_custom_css else backup_css)
        if body_class:
            body_class = ' class=' + body_class
        h = u'''<!DOCTYPE html>

<meta charset=%s>
<title>%s</title>
<link rel=stylesheet href=%s>

<body%s>

''' % (encoding, self.title, css_rel, body_class)
        if avatar:
            h += '<img src=%s%s/%s alt=Avatar>\n' % (root_rel, theme_dir, avatar)
        if title:
            h += u'<h1>%s</h1>\n' % title
        if subtitle:
            h += u'<p class=subtitle>%s</p>\n' % subtitle
        return h

    def footer(self, base, previous_page, next_page, suffix):
        f = '<footer>'
        f += '<a href=%s rel=index>Index</a>\n' % save_dir
        if previous_page:
            f += '| <a href=%s%s%s rel=prev>Previous</a>\n' % (base, previous_page, suffix)
        if next_page:
            f += '| <a href=%s%s%s rel=next>Next</a>\n' % (base, next_page, suffix)
        f += '</footer>\n'
        return f

    def backup(self, account):
        """makes single files and an index for every post on a public Tumblr blog account"""

        base = get_api_url(account)

        # make sure there are folders to save in
        global save_folder, media_folder, post_ext, post_dir, save_dir, have_custom_css
        if options.blosxom:
            save_folder = root_folder
            post_ext = '.txt'
            post_dir = os.curdir
            post_class = BlosxomPost
        else:
            save_folder = join(root_folder, options.outdir or account)
            media_folder = path_to(media_dir)
            if options.dirs:
                post_ext = ''
                save_dir = '../../'
                mkdir(path_to(post_dir), True)
            else:
                mkdir(save_folder, True)
            post_class = TumblrPost
            have_custom_css = os.access(path_to(custom_css), os.R_OK)

        self.post_count = 0

        # get the highest post id already saved
        ident_max = None
        if options.incremental:
            try:
                ident_max = max(
                    long(splitext(split(f)[1])[0])
                    for f in glob(path_to(post_dir, '*' + post_ext))
                )
                log(account, "Backing up posts after %d\r" % ident_max)
            except ValueError:  # max() arg is an empty sequence
                pass
        else:
            log(account, "Getting basic information\r")

        # start by calling the API with just a single post
        soup = apiparse(base, 1)
        if not soup:
            return

        # collect all the meta information
        blog = soup['response']['blog']
        try:
            self.title = escape(blog['title'])
        except KeyError:
            self.title = account
        self.subtitle = blog['description']

        # use the meta information to create a HTML header
        TumblrPost.post_header = self.header(body_class='post')

        # find the post number limit to back up
        last_post = blog['posts']
        if options.count:
            last_post = min(last_post, options.count + options.skip)

        def _backup(posts):
            for p in sorted(posts, key=lambda x: x['id'], reverse=True):
                post = post_class(p)
                if ident_max and long(post.ident) <= ident_max:
                    return False
                if options.period:
                    if post.date >= options.p_stop:
                        continue
                    if post.date < options.p_start:
                        return False
                if options.request:
                    if post.typ not in options.request:
                        continue
                    tags = options.request[post.typ]
                    if not (TAG_ANY in tags or tags & post.tags_lower):
                        continue
                backup_pool.add_work(post.save_content)
                self.post_count += 1
            return True

        # start the thread pool
        backup_pool = ThreadPool()
        try:
            # Get the JSON entries from the API, which we can only do for max 50 posts at once.
            # Posts "arrive" in reverse chronological order. Post #0 is the most recent one.
            last_batch = MAX_POSTS
            i = options.skip
            while i < last_post:
                # find the upper bound
                j = min(i + MAX_POSTS, last_post)
                log(account, "Getting posts %d to %d of %d\r" % (i, j - 1, last_post))

                soup = apiparse(base, j - i, i)
                if soup is None:
                    i += last_batch     # try the next batch
                    continue

                posts = soup['response']['posts']
                if not _backup(posts):
                    break

                last_batch = len(posts)
                i += last_batch
        except:
            # ensure proper thread pool termination
            backup_pool.cancel()
            raise

        # wait until all posts have been saved
        backup_pool.wait()

        # postprocessing
        if not options.blosxom and self.post_count:
            get_avatar()
            get_style()
            if not have_custom_css:
                save_style()
            self.build_index()
            self.save_index()

        log(account, "%d posts backed up\n" % self.post_count)
        self.total_count += self.post_count


class TumblrPost:

    post_header = ''    # set by TumblrBackup.backup()

    def __init__(self, post):
        self.content = ''
        self.post = post
        self.json_content = json.dumps(post, sort_keys=True, indent=4, separators=(',', ': '))
        self.ident = str(post['id'])
        self.url = post['post_url']
        self.typ = post['type']
        self.date = post['timestamp']
        self.tm = time.localtime(self.date)
        self.title = ''
        self.tags = post['tags']
        self.note_count = post.get('note_count', 0)
        self.source_title = post.get('source_title', '')
        self.source_url = post.get('source_url', '')
        if options.request:
            self.tags_lower = set(t.lower() for t in self.tags)
        self.file_name = join(self.ident, dir_index) if options.dirs else self.ident + post_ext
        self.llink = self.ident if options.dirs else self.file_name

    def save_content(self):
        """generates the content for this post"""
        post = self.post
        content = []

        def append(s, fmt=u'%s'):
            content.append(fmt % s)

        def get_try(elt):
            return post.get(elt)

        def append_try(elt, fmt=u'%s'):
            elt = get_try(elt)
            if elt:
                if options.save_images:
                    elt = re.sub(r'''(?i)(<img [^>]*\bsrc\s*=\s*["'])(.*?)(["'][^>]*>)''',
                        self.get_inline_image, elt
                    )
                append(elt, fmt)

        self.media_dir = join(post_dir, self.ident) if options.dirs else media_dir
        self.media_url = save_dir + self.media_dir
        self.media_folder = path_to(self.media_dir)

        if self.typ == 'text':
            self.title = get_try('title')
            append_try('body')

        elif self.typ == 'photo':
            url = get_try('link_url')
            is_photoset = len(post['photos']) > 1
            for offset, p in enumerate(post['photos'], start=1):
                o = p['original_size']
                src = o['url']
                if options.save_images:
                    src = self.get_image_url(src, offset if is_photoset else 0)
                append(escape(src), u'<img alt="" src="%s">')
                if url:
                    content[-1] = u'<a href="%s">%s</a>' % (escape(url), content[-1])
                content[-1] = '<p>' + content[-1] + '</p>'
                if p['caption']:
                    append(p['caption'], u'<p>%s</p>')
            append_try('caption')

        elif self.typ == 'link':
            url = post['url']
            self.title = u'<a href="%s">%s</a>' % (escape(url), post['title'] or url)
            append_try('description')

        elif self.typ == 'quote':
            append(post['text'], u'<blockquote><p>%s</p></blockquote>')
            append_try('source', u'<p>%s</p>')

        elif self.typ == 'video':
            src = ''
            if options.save_video:
                if post['video_type'] == 'tumblr':
                    src = self.get_media_url(post['video_url'], '.mp4')
                elif youtube_dl:
                    url = post['permalink_url'] if post['html5_capable'] else post['source_url']
                    try:
                        src = self.get_youtube_url(url)
                    except:
                        sys.stdout.write(u'Unknown video type in post #%s%-50s\n' % (self.ident, ' '))
            if src:
                append(u'<p><video controls><source src="%s" type=video/mp4>%s<br>\n<a href="%s">%s</a></video></p>' % (
                    src, "Your browser does not support the video element.", src, "Video file"
                ))
            else:
                append(post['player'][-1]['embed_code'])
            append_try('caption')

        elif self.typ == 'audio':
            src = ''
            if options.save_audio:
                if post['audio_type'] == 'tumblr':
                    audio_url = post['audio_url']
                    if audio_url.startswith('http://a.tumblr.com/'):
                        src = self.get_media_url(audio_url, '.mp3')
                    elif audio_url.startswith('https://www.tumblr.com/audio_file/'):
                        audio_url = u'http://a.tumblr.com/%so1.mp3' % audio_url.split('/')[-1]
                        src = self.get_media_url(audio_url, '.mp3')
                elif post['audio_type'] == 'soundcloud':
                    src = self.get_media_url(post['audio_url'], '.mp3')
            if src:
                append(u'<p><audio controls><source src="%s" type=audio/mpeg>%s<br>\n<a href="%s">%s</a></audio></p>' % (
                    src, "Your browser does not support the audio element.", src, "Audio file"
                ))
            else:
                append(post['player'])
            append_try('caption')

        elif self.typ == 'answer':
            self.title = post['question']
            append_try('answer')

        elif self.typ == 'chat':
            self.title = get_try('title')
            append(
                u'<br>\n'.join('%(label)s %(phrase)s' % d for d in post['dialogue']),
                u'<p>%s</p>'
            )

        else:
            sys.stderr.write(
                u"Unknown post type '%s' in post #%s%-50s\n" % (self.typ, self.ident, ' ')
            )
            append(escape(self.json_content), u'<pre>%s</pre>')

        self.content = '\n'.join(content)

        # fix wrongly nested HTML tags
        for p in ('<p>(<(%s)>)', '(</(%s)>)</p>'):
            self.content = re.sub(p % 'p|ol|iframe[^>]*', r'\1', self.content)

        self.save_post()

    def get_youtube_url(self, youtube_url):
        # determine the media file name
        ydl = youtube_dl.YoutubeDL({
            'outtmpl': join(self.media_folder, u'%(id)s_%(uploader_id)s_%(title)s.%(ext)s'),
            'quiet': True, 'restrictfilenames': True, 'noplaylist': True
        })
        ydl.add_default_info_extractors()
        try:
            result = ydl.extract_info(youtube_url, download=False)
            media_filename = ydl.prepare_filename(result)
        except:
            return ''

        # check if a file with this name already exists
        if not os.path.isfile(media_filename):
            try:
                ydl.extract_info(youtube_url, download=True)
            except:
                return ''
        return u'%s/%s' % (self.media_url, split(media_filename)[1])

    def get_media_url(self, media_url, extension):
        media_filename = self.get_filename(media_url)
        media_filename = os.path.splitext(media_filename)[0] + extension
        saved_name = self.download_media(media_url, media_filename)
        if saved_name is not None:
            media_filename = u'%s/%s' % (self.media_url, saved_name)
        return media_filename

    def get_image_url(self, image_url, offset):
        """Saves an image if not saved yet. Returns the new URL or
        the original URL in case of download errors."""

        def _addexif(fn):
            if options.exif and fn.endswith('.jpg'):
                add_exif(fn, set(self.tags))

        image_filename = self.get_filename(image_url, '_o%s' % offset if offset else '')
        saved_name = self.download_media(image_url, image_filename)
        if saved_name is not None:
            _addexif(join(self.media_folder, saved_name))
            image_url = u'%s/%s' % (self.media_url, saved_name)
        return image_url

    def get_inline_image(self, match):
        """Saves an inline image if not saved yet. Returns the new <img> tag or
        the original one in case of download errors."""

        image_url = match.group(2)
        if image_url.startswith('//'):
            image_url = 'http:' + image_url
        image_filename = image_url.split('/')[-1]

        saved_name = self.download_media(image_url, image_filename)
        if saved_name is None:
            return match.group(0)
        return u'%s%s/%s%s' % (match.group(1), self.media_url,
            saved_name, match.group(3)
        )

    def get_filename(self, url, offset=''):
        """Determine the image file name depending on options.image_names"""
        if options.image_names == 'i':
            return self.ident + offset
        elif options.image_names == 'bi':
            return account + '_' + self.ident + offset
        else:
            return url.split('/')[-1]

    def download_media(self, url, filename):
        # check if a file with this name already exists
        known_extension = '.' in filename[-5:]
        image_glob = glob(path_to(self.media_dir,
            filename + ('' if known_extension else '.*')
        ))
        if image_glob:
            return split(image_glob[0])[1]
        # download the media data
        try:
<<<<<<< HEAD
            resp = urllib2.urlopen(url, timeout=HTTP_TIMEOUT)
            with open_media(self.media_dir, filename) as dest:
                data = resp.read(HTTP_CHUNK_SIZE)
                hdr = data[:32]     # save the first few bytes
                while data:
                    dest.write(data)
                    data = resp.read(HTTP_CHUNK_SIZE)
        except (IOError, OSError, ValueError) as e:
            sys.stderr.write('%s downloading %s\n' % (e, url))
            try:
                os.unlink(path_to(self.media_dir, filename))
            except OSError as e:
                if e.errno != errno.ENOENT:
                    raise
=======
            image_response = urllib2.urlopen(image_url, timeout=HTTP_TIMEOUT)
            image_data = image_response.read()
            image_response.close()
        except (IOError, OSError, ValueError):
>>>>>>> 436ae05f
            return None
        # determine the file type if it's unknown
        if not known_extension:
            image_type = imghdr.what(None, hdr)
            if image_type:
                oldname = path_to(self.media_dir, filename)
                filename += '.' + image_type.replace('jpeg', 'jpg')
                os.rename(oldname, path_to(self.media_dir, filename))
        return filename

    def get_post(self):
        """returns this post in HTML"""
        post = self.post_header + u'<article class=%s id=p-%s>\n' % (self.typ, self.ident)
        post += u'<p class=meta><span class=date>%s</span>\n' % strftime('%x %X', self.tm)
        post += u'<a class=llink href=%s%s/%s>¶</a>\n' % (save_dir, post_dir, self.llink)
        post += u'<a href=%s rel=canonical>●</a></p>\n' % self.url
        if self.title:
            post += u'<h2>%s</h2>\n' % self.title
        post += self.content
        foot = []
        if self.tags:
            foot.append(u''.join(self.tag_link(t) for t in self.tags))
        if self.note_count:
            foot.append(u'%d note%s' % (self.note_count, 's'[self.note_count == 1:]))
        if self.source_title and self.source_url:
            foot.append(u'<a title=Source href=%s>%s</a>' %
                (self.source_url, self.source_title)
            )
        if foot:
            post += u'\n<footer>%s</footer>' % u' — '.join(foot)
        post += '\n</article>\n'
        return post

    @staticmethod
    def tag_link(tag):
        tag_disp = escape(TAG_FMT % tag)
        if not TAGLINK_FMT:
            return tag_disp + ' '
        url = TAGLINK_FMT % {'domain': blog_name, 'tag': urllib.quote(tag.encode('utf-8'))}
        return u'<a href=%s>%s</a>\n' % (url, tag_disp)

    def save_post(self):
        """saves this post locally"""
        if options.dirs:
            f = open_text(post_dir, self.ident, dir_index)
        else:
            f = open_text(post_dir, self.file_name)
        with f:
            f.write(self.get_post())
        os.utime(f.stream.name, (self.date, self.date))  # XXX: is f.stream.name portable?
        if options.json:
            with open_text(json_dir, self.ident + '.json') as f:
                f.write(self.json_content)


class BlosxomPost(TumblrPost):

    def get_image_url(self, image_url, offset):
        return image_url

    def get_post(self):
        """returns this post as a Blosxom post"""
        post = self.title + '\nmeta-id: p-' + self.ident + '\nmeta-url: ' + self.url
        if self.tags:
            post += '\nmeta-tags: ' + ' '.join(t.replace(' ', '+') for t in self.tags)
        post += '\n\n' + self.content
        return post


class LocalPost:

    def __init__(self, post_file):
        with codecs.open(post_file, 'r', encoding) as f:
            self.lines = f.readlines()
        # remove header and footer
        while self.lines and '<article ' not in self.lines[0]:
            del self.lines[0]
        while self.lines and '</article>' not in self.lines[-1]:
            del self.lines[-1]
        parts = post_file.split(os.sep)
        if parts[-1] == dir_index:  # .../<post_id>/index.html
            self.file_name = os.sep.join(parts[-2:])
            self.ident = parts[-2]
        else:
            self.file_name = parts[-1]
            self.ident = splitext(self.file_name)[0]
        self.date = os.stat(post_file).st_mtime
        self.tm = time.localtime(self.date)

    def get_post(self):
        return u''.join(self.lines)


class ThreadPool:

    def __init__(self, thread_count=20, max_queue=1000):
        self.queue = Queue.Queue(max_queue)
        self.quit = threading.Event()
        self.abort = threading.Event()
        self.threads = [threading.Thread(target=self.handler) for _ in range(thread_count)]
        for t in self.threads:
            t.start()

    def add_work(self, work):
        self.queue.put(work)

    def wait(self):
        self.quit.set()
        self.queue.join()

    def cancel(self):
        self.abort.set()
        for i, t in enumerate(self.threads, start=1):
            log('', "\rStopping threads %s%s\r" %
                (' ' * i, '.' * (len(self.threads) - i))
            )
            t.join()

    def handler(self):
        while not self.abort.is_set():
            try:
                work = self.queue.get(True, 0.1)
            except Queue.Empty:
                if self.quit.is_set():
                    break
            else:
                if self.quit.is_set() and self.queue.qsize() % MAX_POSTS == 0:
                    log(account, "%d remaining posts to save\r" % self.queue.qsize())
                try:
                    work()
                finally:
                    self.queue.task_done()


if __name__ == '__main__':
    import optparse

    def csv_callback(option, opt, value, parser):
        setattr(parser.values, option.dest, set(value.split(',')))

    def tags_callback(option, opt, value, parser):
        request_callback(option, opt, TYPE_ANY + ':' + value.replace(',', ':'), parser)

    def request_callback(option, opt, value, parser):
        request = parser.values.request or {}
        for req in value.lower().split(','):
            parts = req.strip().split(':')
            typ = parts.pop(0)
            if typ != TYPE_ANY and typ not in POST_TYPES:
                parser.error("%s: invalid post type '%s'" % (opt, typ))
            for typ in POST_TYPES if typ == TYPE_ANY else (typ,):
                if parts:
                    request[typ] = request.get(typ, set()).union(parts)
                else:
                    request[typ] = set([TAG_ANY])
        parser.values.request = request

    parser = optparse.OptionParser("Usage: %prog [options] blog-name ...",
        description="Makes a local backup of Tumblr blogs."
    )
    parser.add_option('-O', '--outdir', help="set the output directory"
        " (default: blog-name)"
    )
    parser.add_option('-D', '--dirs', action='store_true',
        help="save each post in its own folder"
    )
    parser.add_option('-q', '--quiet', action='store_true',
        help="suppress progress messages"
    )
    parser.add_option('-i', '--incremental', action='store_true',
        help="incremental backup mode"
    )
    parser.add_option('-k', '--skip-images', action='store_false', default=True,
        dest='save_images', help="do not save images; link to Tumblr instead"
    )
    parser.add_option('--save-video', action='store_true', help="save video files")
    parser.add_option('--save-audio', action='store_true', help="save audio files")
    parser.add_option('-j', '--json', action='store_true',
        help="save the original JSON source"
    )
    parser.add_option('-b', '--blosxom', action='store_true',
        help="save the posts in blosxom format"
    )
    parser.add_option('-r', '--reverse-month', action='store_false', default=True,
        help="reverse the post order in the monthly archives"
    )
    parser.add_option('-R', '--reverse-index', action='store_false', default=True,
        help="reverse the index file order"
    )
    parser.add_option('-a', '--auto', type='int', metavar="HOUR",
        help="do a full backup at HOUR hours, otherwise do an incremental backup"
        " (useful for cron jobs)"
    )
    parser.add_option('-n', '--count', type='int', default=0,
        help="save only COUNT posts"
    )
    parser.add_option('-s', '--skip', type='int', default=0,
        help="skip the first SKIP posts"
    )
    parser.add_option('-p', '--period', help="limit the backup to PERIOD"
        " ('y', 'm', 'd' or YYYY[MM[DD]])"
    )
    parser.add_option('-N', '--posts-per-page', type='int', default=50,
        metavar='COUNT', help="set the number of posts per monthly page"
    )
    parser.add_option('-Q', '--request', type='string', action='callback',
        callback=request_callback, help="save posts matching the request"
        u" TYPE:TAG:TAG:…,TYPE:TAG:…,…. TYPE can be %s or %s; TAGs can be"
        " omitted or a colon-separated list. Example: -Q %s:personal,quote"
        ",photo:me:self" % (', '.join(POST_TYPES), TYPE_ANY, TYPE_ANY)
    )
    parser.add_option('-t', '--tags', type='string', action='callback',
        callback=tags_callback, help="save only posts tagged TAGS (comma-separated values;"
        " case-insensitive)"
    )
    parser.add_option('-T', '--type', type='string', action='callback',
        callback=request_callback, help="save only posts of type TYPE"
        " (comma-separated values from %s)" % ', '.join(POST_TYPES)
    )
    parser.add_option('-I', '--image-names', type='choice', choices=('o', 'i', 'bi'),
        default='o', metavar='FMT',
        help="image filename format ('o'=original, 'i'=<post-id>, 'bi'=<blog-name>_<post-id>)"
    )
    parser.add_option('-e', '--exif', type='string', action='callback',
        callback=csv_callback, default=set(), metavar='KW',
        help="add EXIF keyword tags to each picture (comma-separated values;"
        " '-' to remove all tags, '' to add no extra tags)"
    )
    options, args = parser.parse_args()

    if options.auto is not None and options.auto != time.localtime().tm_hour:
        options.incremental = True
    if options.period:
        try:
            pformat = {'y': '%Y', 'm': '%Y%m', 'd': '%Y%m%d'}[options.period]
            options.period = time.strftime(pformat)
        except KeyError:
            options.period = options.period.replace('-', '')
            if not re.match(r'^\d{4}(\d\d)?(\d\d)?$', options.period):
                parser.error("Period must be 'y', 'm', 'd' or YYYY[MM[DD]]")
        set_period()
    if not args:
        args = DEFAULT_BLOGS
    if options.outdir and len(args) > 1:
        parser.error("-O can only be used for a single blog-name")
    if options.exif and not pyexiv2:
        parser.error("--exif: module 'pyexif2' is not installed")

    tb = TumblrBackup()
    try:
        for account in args:
            tb.backup(account)
    except KeyboardInterrupt:
        sys.exit(3)

    sys.exit(0 if tb.total_count else 1)<|MERGE_RESOLUTION|>--- conflicted
+++ resolved
@@ -731,7 +731,6 @@
             return split(image_glob[0])[1]
         # download the media data
         try:
-<<<<<<< HEAD
             resp = urllib2.urlopen(url, timeout=HTTP_TIMEOUT)
             with open_media(self.media_dir, filename) as dest:
                 data = resp.read(HTTP_CHUNK_SIZE)
@@ -746,12 +745,6 @@
             except OSError as e:
                 if e.errno != errno.ENOENT:
                     raise
-=======
-            image_response = urllib2.urlopen(image_url, timeout=HTTP_TIMEOUT)
-            image_data = image_response.read()
-            image_response.close()
-        except (IOError, OSError, ValueError):
->>>>>>> 436ae05f
             return None
         # determine the file type if it's unknown
         if not known_extension:
