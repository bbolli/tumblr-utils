--- conflicted
+++ resolved
@@ -189,16 +189,11 @@
         from bs4 import BeautifulSoup
     except ImportError:
         raise RuntimeError("Cannot {} without module 'bs4'".format(reason))
-    return BeautifulSoup
-
-
-def check_bs4(reason):
-    if BeautifulSoup is None:
-        raise RuntimeError("Cannot {} without module 'bs4'".format(reason))
     try:
         import lxml  # noqa: F401
     except ImportError:
         raise RuntimeError("Cannot {} without module 'lxml'".format(reason))
+    return BeautifulSoup
 
 
 class Logger:
@@ -1086,19 +1081,11 @@
 
         if options.incremental or options.resume:
             post_glob = list(find_post_files())
-<<<<<<< HEAD
 
         ident_max = None
         if options.incremental and post_glob:
             if options.likes:
                 # Read every post to find the newest timestamp already saved
-=======
-            if not post_glob:
-                pass  # No posts to read
-            elif options.likes:
-                # Read every post to find the newest timestamp we've saved.
-                check_bs4('backup likes incrementally')
->>>>>>> 27b6c448
                 logger.warn('Finding newest liked post (may take a while)\n', account=True)
                 BeautifulSoup = load_bs4('backup likes incrementally')
                 ident_max = max(self.get_post_timestamp(post, BeautifulSoup) for post in post_glob)
@@ -2162,16 +2149,6 @@
         parser.error("-D cannot be used with --tag-index")
     if options.cookiefile is not None and not os.access(options.cookiefile, os.R_OK):
         parser.error('--cookiefile: file cannot be read')
-<<<<<<< HEAD
-=======
-    if options.save_notes:
-        check_bs4('save notes')
-        import note_scraper
-    if options.copy_notes:
-        if not options.prev_archives:
-            parser.error('--copy-notes requires --prev-archives')
-        check_bs4('copy notes')
->>>>>>> 27b6c448
     if options.notes_limit is not None:
         if not options.save_notes:
             parser.error('--notes-limit requires --save-notes')
