# -*- coding: utf-8 -*-

import re
import sys
import time
import traceback
import warnings
from datetime import datetime
from multiprocessing.queues import SimpleQueue
from typing import TYPE_CHECKING, List, Optional, Tuple
from urllib.parse import parse_qs, quote, urlencode, urljoin, urlparse, urlsplit, urlunsplit

from bs4 import BeautifulSoup

from util import (ConnectionFile, LogLevel, URLLIB3_FROM_PIP, is_dns_working, make_requests_session, setup_urllib3_ssl,
                  to_bytes)

if TYPE_CHECKING or not URLLIB3_FROM_PIP:
    from urllib3 import Retry, Timeout
    from urllib3.exceptions import HTTPError, InsecureRequestWarning
else:
    from pip._vendor.urllib3 import Retry, Timeout
    from pip._vendor.urllib3.exceptions import HTTPError, InsecureRequestWarning

setup_urllib3_ssl()

try:
    import requests
except ImportError:
    # Import pip._internal.download first to avoid a potential recursive import
    try:
        from pip._internal import download as _  # type: ignore[attr-defined] # noqa: F401
    except ImportError:
        pass  # doesn't exist in pip 20.0+
    try:
        from pip._vendor import requests  # type: ignore[no-redef]
    except ImportError:
        raise RuntimeError('The requests module is required for note scraping. '
                           'Please install it with pip or your package manager.')

EXIT_SUCCESS = 0
EXIT_SAFE_MODE = 2
EXIT_NO_INTERNET = 3

HTTP_TIMEOUT = Timeout(90)
# Always retry on 503 or 504, but never on connect or 429, the latter handled specially
HTTP_RETRY = Retry(3, connect=False, status_forcelist=frozenset((503, 504)))
<<<<<<< HEAD
HTTP_RETRY.RETRY_AFTER_STATUS_CODES = frozenset((413,))
=======
HTTP_RETRY.RETRY_AFTER_STATUS_CODES = frozenset((413,))  # type: ignore[misc]
>>>>>>> 570ecb83

# Globals
post_url = None
ident = None
msg_queue: Optional[SimpleQueue[Tuple[int, str]]] = None


def log(level, url, msg):
    assert msg_queue is not None
    url_msg = ", URL '{}'".format(url) if url != post_url else ''
    msg_queue.put((level, '[Note Scraper] Post {}{}: {}\n'.format(ident, url_msg, msg)))


class WebCrawler:
    # Python 2.x urllib.always_safe is private in Python 3.x; its content is copied here
    _ALWAYS_SAFE_BYTES = (b'ABCDEFGHIJKLMNOPQRSTUVWXYZ'
                          b'abcdefghijklmnopqrstuvwxyz'
                          b'0123456789' b'_.-')

    _reserved = b';/?:@&=+$|,#'  # RFC 3986 (Generic Syntax)
    _unreserved_marks = b"-_.!~*'()"  # RFC 3986 sec 2.3
    _safe_chars = _ALWAYS_SAFE_BYTES + b'%' + _reserved + _unreserved_marks

    TRY_LIMIT = 2  # For code 429, only give it one extra try

    def __init__(self, noverify, user_agent, cookiefile, notes_limit):
        self.notes_limit = notes_limit
        self.lasturl = None
        self.session = make_requests_session(
            requests.Session, HTTP_RETRY, HTTP_TIMEOUT, not noverify, user_agent, cookiefile,
        )
        self.original_post_seen = False

    @classmethod
    def quote_unsafe(cls, string):
        return quote(to_bytes(string), cls._safe_chars)

    # Based on w3lib.safe_url_string
    @classmethod
    def iri_to_uri(cls, iri):
        parts = urlsplit(iri)

        # IDNA encoding can fail for too long labels (>63 characters) or missing labels (e.g. http://.example.com)
        try:
            netloc = parts.netloc.encode('idna').decode('ascii')
        except UnicodeError:
            netloc = parts.netloc

        return urlunsplit((
            parts.scheme,
            netloc.rstrip(':'),
            *(cls.quote_unsafe(getattr(parts, p)) for p in ('path', 'query', 'fragment')),
        ))

    def ratelimit_sleep(self, headers):
        reset = headers.get('X-Rate-Limit-Reset')
        if reset is None:
            return False

        try:
            reset_time = int(reset)
        except ValueError:
            log(LogLevel.ERROR, self.lasturl, "Expected integer X-Rate-Limit-Reset, got '{}'".format(reset))
            return False

        # This header is apparently a unix timestamp
        sleep_dur = (datetime.fromtimestamp(reset_time) - datetime.now()).total_seconds()

        if sleep_dur < 0:
            log(LogLevel.WARN, self.lasturl, 'Warning: X-Rate-Limit-Reset is {} seconds in the past'.format(-sleep_dur))
            return True
        if sleep_dur > 3600:
            log(LogLevel.ERROR, self.lasturl,
                'Refusing to sleep for {} minutes, giving up'.format(round(sleep_dur / 60)))
            return False

        log(LogLevel.WARN, self.lasturl, 'Rate limited, sleeping for {:.2f} seconds as requested'.format(sleep_dur))
        time.sleep(sleep_dur)
        return True

    def urlopen(self, iri):
        self.lasturl = iri
        uri = self.iri_to_uri(iri)

        try_count = 0
        while True:
            with self.session.get(uri) as resp:
                try_count += 1
                parsed_uri = urlparse(resp.url)
                if (re.match(r'(www\.)?tumblr\.com', parsed_uri.netloc)
                    and (parsed_uri.path == '/safe-mode' or parsed_uri.path.startswith('/blog/view/'))
                ):
                    sys.exit(EXIT_SAFE_MODE)
                if resp.status_code == 429 and try_count < self.TRY_LIMIT and self.ratelimit_sleep(resp.headers):
                    continue
                if 200 <= resp.status_code < 300:
                    return resp.content.decode('utf-8', errors='ignore')
                log(LogLevel.WARN, iri, 'Unexpected response status: HTTP {} {}{}'.format(
                    resp.status_code, resp.reason,
                    '' if resp.status_code == 404 else '\nHeaders: {}'.format(resp.headers),
                ))
                return None

    @staticmethod
    def get_more_link(soup, base, notes_url):
        global ident
        element = soup.find('a', class_='more_notes_link')
        if not element:
            return None
        onclick = element.get_attribute_list('onclick')[0]  # pytype: disable=attribute-error
        if not onclick:
            log(LogLevel.WARN, notes_url, 'No onclick attribute, probably a dashboard-only blog')
            return None
        match_ = re.search(r";tumblrReq\.open\('GET','([^']+)'", onclick)
        if not match_:
            log(LogLevel.ERROR, notes_url, 'tumblrReq regex failed, did Tumblr update?')
            return None
        url = urljoin(base, match_.group(1))
        spl = urlsplit(url)
        query = parse_qs(spl.query)
        try:
            del query['large']
        except KeyError:
            pass
        return urlunsplit(spl._replace(query=urlencode(query, doseq=True)))

    def append_notes(self, soup, notes_list, notes_url):
        notes = soup.find('ol', class_='notes')
        if notes is None:
            log(LogLevel.WARN, notes_url, 'Response HTML does not have a notes list')
            return False
        notes = notes.find_all('li')  # pytype: disable=attribute-error
        for note in reversed(notes):
            classes = note.get('class', [])
            if 'more_notes_link_container' in classes:
                continue  # skip more notes link
            if 'original_post' in classes:
                if self.original_post_seen:
                    continue  # only show original post once
                self.original_post_seen = True
            notes_list.append(note.prettify())
        return True

    def get_notes(self, post_url):
        parsed_uri = urlparse(post_url)
        base = '{uri.scheme}://{uri.netloc}'.format(uri=parsed_uri)

        notes_10k = 0
        notes_list: List[str] = []

        notes_url = post_url
        while True:
            resp_str = self.urlopen(notes_url)
            if resp_str is None:
                break

            soup = BeautifulSoup(resp_str, 'lxml')
            if not self.append_notes(soup, notes_list, notes_url):
                break

            old_notes_url, notes_url = notes_url, self.get_more_link(soup, base, notes_url)
            if (not notes_url) or notes_url == old_notes_url:
                break

            if len(notes_list) > (notes_10k + 1) * 10000:
                notes_10k += 1
                log(LogLevel.INFO, notes_url, 'Note: {} notes retrieved so far'.format(notes_10k * 10000))
            if self.notes_limit is not None and len(notes_list) > self.notes_limit:
                log(LogLevel.WARN, notes_url, 'Warning: Reached notes limit, stopping early.')
                break

        return ''.join(notes_list)


def main(stdout_conn, msg_queue_, post_url_, ident_, noverify, user_agent, cookiefile, notes_limit):
    global post_url, ident, msg_queue
    msg_queue, post_url, ident = msg_queue_, post_url_, ident_

    assert msg_queue is not None
    msg_queue._reader.close()  # type: ignore[attr-defined]

    if noverify:
        # Hide the InsecureRequestWarning from urllib3
        warnings.filterwarnings('ignore', category=InsecureRequestWarning)

    try:
        crawler = WebCrawler(noverify, user_agent, cookiefile, notes_limit)

        try:
            notes = crawler.get_notes(post_url)
        except KeyboardInterrupt:
            sys.exit()  # Ignore these so they don't propogate into the parent
        except HTTPError as e:
            if not is_dns_working(timeout=5):
                sys.exit(EXIT_NO_INTERNET)
            log(LogLevel.ERROR, crawler.lasturl, e)
            sys.exit()
        except Exception:
            log(LogLevel.ERROR, crawler.lasturl, 'Caught an exception\n{}'.format(traceback.format_exc()))
            sys.exit()
    finally:
        msg_queue._writer.close()  # type: ignore[attr-defined]

    with ConnectionFile(stdout_conn, 'w') as stdout:
        print(notes, end='', file=stdout)<|MERGE_RESOLUTION|>--- conflicted
+++ resolved
@@ -45,11 +45,7 @@
 HTTP_TIMEOUT = Timeout(90)
 # Always retry on 503 or 504, but never on connect or 429, the latter handled specially
 HTTP_RETRY = Retry(3, connect=False, status_forcelist=frozenset((503, 504)))
-<<<<<<< HEAD
-HTTP_RETRY.RETRY_AFTER_STATUS_CODES = frozenset((413,))
-=======
 HTTP_RETRY.RETRY_AFTER_STATUS_CODES = frozenset((413,))  # type: ignore[misc]
->>>>>>> 570ecb83
 
 # Globals
 post_url = None
