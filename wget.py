--- conflicted
+++ resolved
@@ -1,10 +1,5 @@
 # -*- coding: utf-8 -*-
 
-<<<<<<< HEAD
-from __future__ import absolute_import, division, print_function, with_statement
-
-=======
->>>>>>> 570ecb83
 import functools
 import itertools
 import os
@@ -17,50 +12,20 @@
 from typing import TYPE_CHECKING, Any, BinaryIO, Callable, Optional
 from urllib.parse import urljoin, urlsplit
 
-<<<<<<< HEAD
-from util import (PY3, URLLIB3_FROM_PIP, LogLevel, fsync, get_supported_encodings, is_dns_working, no_internet, opendir,
+from util import (URLLIB3_FROM_PIP, LogLevel, fsync, get_supported_encodings, is_dns_working, no_internet, opendir,
                   setup_urllib3_ssl, try_unlink)
 
-try:
-    from typing import TYPE_CHECKING
-except ImportError:
-    TYPE_CHECKING = False
-
-if TYPE_CHECKING:
-    from argparse import Namespace
-    from typing import Any, AnyStr, BinaryIO, Callable, Optional, Text
-
-try:
-    from urllib.parse import urljoin, urlsplit
-except ImportError:
-    from urlparse import urljoin, urlsplit  # type: ignore[no-redef]
-
-if URLLIB3_FROM_PIP:
-    from pip._vendor.urllib3 import HTTPConnectionPool, HTTPResponse, HTTPSConnectionPool, PoolManager, Timeout
-    from pip._vendor.urllib3 import Retry as Retry
-    from pip._vendor.urllib3._collections import HTTPHeaderDict
-    from pip._vendor.urllib3.exceptions import ConnectTimeoutError, InsecureRequestWarning, MaxRetryError
-    from pip._vendor.urllib3.exceptions import HTTPError as HTTPError
-    from pip._vendor.urllib3.util import make_headers
-else:
+if TYPE_CHECKING or not URLLIB3_FROM_PIP:
     from urllib3 import HTTPConnectionPool, HTTPResponse, HTTPSConnectionPool, PoolManager, Timeout
     from urllib3 import Retry as Retry
     from urllib3._collections import HTTPHeaderDict
-    from urllib3.exceptions import ConnectTimeoutError, InsecureRequestWarning, MaxRetryError
-=======
-from util import (URLLIB3_FROM_PIP, LogLevel, fdatasync, fsync, get_supported_encodings, is_dns_working,
-                  no_internet, setup_urllib3_ssl)
-
-if TYPE_CHECKING or not URLLIB3_FROM_PIP:
-    from urllib3 import HTTPConnectionPool, HTTPResponse, HTTPSConnectionPool, PoolManager, Timeout
-    from urllib3 import Retry as Retry
     from urllib3.exceptions import ConnectTimeoutError, InsecureRequestWarning, MaxRetryError, PoolError
->>>>>>> 570ecb83
     from urllib3.exceptions import HTTPError as HTTPError
     from urllib3.util import make_headers
 else:
     from pip._vendor.urllib3 import HTTPConnectionPool, HTTPResponse, HTTPSConnectionPool, PoolManager, Timeout
     from pip._vendor.urllib3 import Retry as Retry
+    from pip._vendor.urllib3._collections import HTTPHeaderDict
     from pip._vendor.urllib3.exceptions import ConnectTimeoutError, InsecureRequestWarning, MaxRetryError, PoolError
     from pip._vendor.urllib3.exceptions import HTTPError as HTTPError
     from pip._vendor.urllib3.util import make_headers
@@ -69,14 +34,9 @@
 
 HTTP_TIMEOUT = Timeout(90)
 # Always retry on 503 or 504, but never on connect, which is handled specially
-<<<<<<< HEAD
-HTTP_RETRY = Retry(3, connect=False, status_forcelist=frozenset((503, 504)))
-HTTP_RETRY.RETRY_AFTER_STATUS_CODES = frozenset((413, 429))
-=======
 # Also retry on 500 since Tumblr servers have temporary failures
 HTTP_RETRY = Retry(3, connect=False, status_forcelist=frozenset((500, 503, 504)))
 HTTP_RETRY.RETRY_AFTER_STATUS_CODES = frozenset((413, 429))  # type: ignore[misc]
->>>>>>> 570ecb83
 HTTP_CHUNK_SIZE = 1024 * 1024
 
 base_headers = make_headers(keep_alive=True, accept_encoding=list(get_supported_encodings()))
@@ -626,16 +586,6 @@
     doctype = 0
     dest_dirname, dest_basename = os.path.split(dest_file)
 
-<<<<<<< HEAD
-=======
-    flags = os.O_RDONLY
-    try:
-        flags |= os.O_DIRECTORY
-    except AttributeError:
-        # Fallback, some systems don't support O_DIRECTORY
-        dest_dirname += os.path.sep
-
->>>>>>> 570ecb83
     if os.name == 'posix':  # Opening directories is a POSIX feature
         hstat.dest_dir = opendir(dest_dirname, os.O_RDONLY)
     hstat.set_part_file_supplier(functools.partial(
@@ -780,16 +730,6 @@
         return
 
 
-<<<<<<< HEAD
-=======
-def try_unlink(path):
-    try:
-        os.unlink(path)
-    except FileNotFoundError:
-        pass  # ignored
-
-
->>>>>>> 570ecb83
 def setup_wget(ssl_verify, user_agent):
     if not ssl_verify:
         # Hide the InsecureRequestWarning from urllib3
