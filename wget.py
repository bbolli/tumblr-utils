# -*- coding: utf-8 -*-

import functools
import itertools
import os
import time
import warnings
from argparse import Namespace
from collections import OrderedDict
from email.utils import mktime_tz, parsedate_tz
from enum import Enum
from tempfile import NamedTemporaryFile
from typing import TYPE_CHECKING, Any, BinaryIO, Callable, Optional
from urllib.parse import urljoin, urlsplit

<<<<<<< HEAD
from util import (URLLIB3_FROM_PIP, LogLevel, fsync, get_supported_encodings, is_dns_working, no_internet, opendir,
                  setup_urllib3_ssl, try_unlink)
=======
from util import URLLIB3_FROM_PIP, LogLevel, fdatasync, fsync, is_dns_working, no_internet, setup_urllib3_ssl
>>>>>>> f819cce4

if TYPE_CHECKING or not URLLIB3_FROM_PIP:
    from urllib3 import HTTPConnectionPool, HTTPResponse, HTTPSConnectionPool, PoolManager, Timeout
    from urllib3 import Retry as Retry
    from urllib3._collections import HTTPHeaderDict
    from urllib3.exceptions import ConnectTimeoutError, InsecureRequestWarning, MaxRetryError, PoolError
    from urllib3.exceptions import HTTPError as HTTPError
    from urllib3.util import make_headers
else:
    from pip._vendor.urllib3 import HTTPConnectionPool, HTTPResponse, HTTPSConnectionPool, PoolManager, Timeout
    from pip._vendor.urllib3 import Retry as Retry
    from pip._vendor.urllib3._collections import HTTPHeaderDict
    from pip._vendor.urllib3.exceptions import ConnectTimeoutError, InsecureRequestWarning, MaxRetryError, PoolError
    from pip._vendor.urllib3.exceptions import HTTPError as HTTPError
    from pip._vendor.urllib3.util import make_headers

setup_urllib3_ssl()

HTTP_TIMEOUT = Timeout(90)
# Always retry on 503 or 504, but never on connect, which is handled specially
# Also retry on 500 and 502 since Tumblr servers have temporary failures
HTTP_RETRY = Retry(3, connect=False, status_forcelist=frozenset((500, 502, 503, 504)))
HTTP_RETRY.RETRY_AFTER_STATUS_CODES = frozenset((413, 429))  # type: ignore[misc]
HTTP_CHUNK_SIZE = 1024 * 1024

base_headers = make_headers(keep_alive=True, accept_encoding=True)


# Document type flags
RETROKF = 0x2             # retrieval was OK


# Error statuses
class UErr(Enum):
    RETRUNNEEDED = 0
    RETRINCOMPLETE = 1
    RETRFINISHED = 2


class HttpStat:
    current_url: Optional[Any]
    contlen: Optional[int]
    last_modified: Optional[str]
    remote_time: Optional[int]
    dest_dir: Optional[int]
    part_file: Optional[BinaryIO]
    remote_encoding: Optional[str]
    enc_is_identity: Optional[bool]
    decoder: Optional[object]
    _make_part_file: Optional[Callable[[], BinaryIO]]

    def __init__(self):
        self.current_url = None      # the most recent redirect, otherwise the initial url
        self.bytes_read = 0          # received length
        self.bytes_written = 0       # written length
        self.contlen = None          # expected length
        self.restval = 0             # the restart value
        self.last_modified = None    # Last-Modified header
        self.remote_time = None      # remote time-stamp
        self.statcode = 0            # status code
        self.dest_dir = None         # handle to the directory containing part_file
        self.part_file = None        # handle to local file used for in-progress download
        self.remote_encoding = None  # the encoding of the remote file
        self.enc_is_identity = None  # whether the remote encoding is identity
        self.decoder = None          # saved decoder from the HTTPResponse
        self._make_part_file = None  # part_file supplier

    def set_part_file_supplier(self, value):
        self._make_part_file = value

    def init_part_file(self):
        if self._make_part_file is not None:
            self.part_file = self._make_part_file()
            self._make_part_file = None


class WGHTTPResponse(HTTPResponse):
    REDIRECT_STATUSES = [300] + HTTPResponse.REDIRECT_STATUSES

    # Make decoder public for saving and restoring the decoder state
    @property
    def decoder(self):
        return self._decoder

    @decoder.setter
    def decoder(self, value):
        self._decoder = value

    def __init__(self, body="", headers=None, status=0, version=0, reason=None, strict=0, preload_content=True,
                 decode_content=True, original_response=None, pool=None, connection=None, msg=None, retries=None,
                 enforce_content_length=False, request_method=None, request_url=None, auto_close=True, **kwargs):
        # Copy original Content-Length for _init_length
        if not isinstance(headers, HTTPHeaderDict):
            headers = HTTPHeaderDict(headers)
        if 'Content-Length' not in headers and 'X-Archive-Orig-Content-Length' in headers:
            headers['Content-Length'] = headers['X-Archive-Orig-Content-Length']

        # Current URL for redirect tracking
        self.current_url = kwargs.pop('current_url')
        assert not kwargs

        self.bytes_to_skip = 0
        self.last_read_length = 0
<<<<<<< HEAD
        super(WGHTTPResponse, self).__init__(
            body, headers, status, version, reason, strict, preload_content, decode_content, original_response, pool,
            connection, msg, retries, enforce_content_length, request_method, request_url, auto_close,
        )
=======
        super().__init__(*args, **kwargs)
>>>>>>> f819cce4

    # Make _init_length publicly usable because its implementation is nice
    def get_content_length(self, meth):
        return self._init_length(meth)  # type: ignore[attr-defined]

    # Wrap _decode to do some extra processing of the content-encoded entity data.
    def _decode(self, data, decode_content, flush_decoder):
        # Skip any data we don't need
        data_len = len(data)
        if self.bytes_to_skip >= data_len:
            data = b''
            self.bytes_to_skip -= data_len
        elif self.bytes_to_skip > 0:
            data = data[self.bytes_to_skip:]
            self.bytes_to_skip = 0

        self.last_read_length = len(data)  # Count only non-skipped data
        if not data:
            return b''
        return super()._decode(data, decode_content, flush_decoder)  # type: ignore[misc]


class WGHTTPConnectionPool(HTTPConnectionPool):
    ResponseCls = WGHTTPResponse

    def __init__(self, host, port=None, *args, **kwargs):
        norm_host = normalized_host(self.scheme, host, port)
        cfh_url = kwargs.pop('cfh_url', None)
        if norm_host in unreachable_hosts:
            raise WGUnreachableHostError(None, cfh_url, 'Host {} is ignored.'.format(norm_host))
        super().__init__(host, port, *args, **kwargs)

    def urlopen(self, method, url, *args, **kwargs):
        kwargs['current_url'] = url
        return super().urlopen(method, url, *args, **kwargs)


class WGHTTPSConnectionPool(HTTPSConnectionPool):
    ResponseCls = WGHTTPResponse

    def __init__(self, host, port=None, *args, **kwargs):
        norm_host = normalized_host(self.scheme, host, port)
        cfh_url = kwargs.pop('cfh_url', None)
        if norm_host in unreachable_hosts:
            raise WGUnreachableHostError(None, cfh_url, 'Host {} is ignored.'.format(norm_host))
        super().__init__(host, port, *args, **kwargs)

    def urlopen(self, method, url, *args, **kwargs):
        kwargs['current_url'] = url
        return super().urlopen(method, url, *args, **kwargs)


class WGPoolManager(PoolManager):
    def __init__(self, num_pools=10, headers=None, **connection_pool_kw):
        super().__init__(num_pools, headers, **connection_pool_kw)
        self.cfh_url = None
        self.pool_classes_by_scheme = {'http': WGHTTPConnectionPool, 'https': WGHTTPSConnectionPool}

    def connection_from_url(self, url, pool_kwargs=None):
        try:
            self.cfh_url = url
            return super().connection_from_url(url, pool_kwargs)  # type: ignore[call-arg]
        finally:
            self.cfh_url = None

    # the urllib3 stubs lie about this method's signature
    def urlopen(self, method, url, redirect=True, **kw):  # pytype: disable=signature-mismatch
        try:
            self.cfh_url = url
            return super().urlopen(method, url, redirect, **kw)
        finally:
            self.cfh_url = None

    def _new_pool(self, scheme, host, port, request_context=None):
        if request_context is None:
            request_context = self.connection_pool_kw.copy()
        request_context['cfh_url'] = self.cfh_url
        return super()._new_pool(scheme, host, port, request_context)  # type: ignore[misc]


poolman = WGPoolManager(maxsize=20, timeout=HTTP_TIMEOUT)


class Logger:
    def __init__(self, original_url, post_id, log):
        self.original_url = original_url
        self.post_id = post_id
        self.log_cb = log

    def info(self, url, msg):
        self._log_info(LogLevel.INFO, url, msg)

    def warn(self, url, msg):
        self._log_info(LogLevel.WARN, url, msg)

    def error(self, url, msg, info):
        qmsg = '[wget] Error retrieving media\n'
        qmsg += '  {}\n'.format(msg)
        if self.post_id is not None:
            info['Post'] = self.post_id

        url_key = 'URL' if url == self.original_url else 'Original URL'
        info[url_key] = self.original_url
        if url != self.original_url:
            info['Redirect URL'] = url

        for k, v in info.items():
            qmsg += '  {}: {}\n'.format(k, v)

        self.log_cb(LogLevel.WARN, qmsg)  # wget errors can still be silenced

    def _log_info(self, level, url, msg):
        qmsg = '[wget] {}\n'.format(msg)
        qmsg += '  URL{}: {}\n'.format(
            '' if url == self.original_url else ' (redirect)',
            url,
        )
        self.log_cb(level, qmsg)


def gethttp(url, hstat, doctype, logger, retry_counter):
    if hstat.current_url is not None:
        url = hstat.current_url  # The most recent location is cached

    hstat.bytes_read = 0
    hstat.contlen = None
    hstat.remote_time = None

    # Initialize the request
    request_headers = {}
    if hstat.restval:
        request_headers['Range'] = 'bytes={}-'.format(hstat.restval)

    doctype &= ~RETROKF

    resp = urlopen(url, headers=request_headers, preload_content=False, enforce_content_length=False)
    url = hstat.current_url = urljoin(url, resp.current_url)

    try:
        err, doctype = process_response(url, hstat, doctype, logger, retry_counter, resp)
    finally:
        resp.release_conn()

    return err, doctype


def process_response(url, hstat, doctype, logger, retry_counter, resp):
    # RFC 7233 section 4.1 paragraph 6:
    # "A server MUST NOT generate a multipart response to a request for a single range [...]"
    conttype = resp.headers.get('Content-Type')
    if conttype is not None and conttype.lower().split(';', 1)[0].strip() == 'multipart/byteranges':
        raise WGBadResponseError(logger, url, 'Sever sent multipart response, but multiple ranges were not requested')

    contlen = resp.get_content_length('GET')

    crange_header = resp.headers.get('Content-Range')
    crange_parsed = parse_content_range(crange_header)
    if crange_parsed is not None:
        first_bytep, last_bytep, _ = crange_parsed
        contrange = first_bytep
        contlen = last_bytep - first_bytep + 1
    else:
        contrange = 0

    hstat.last_modified = resp.headers.get('Last-Modified')
    if hstat.last_modified is None:
        hstat.last_modified = resp.headers.get('X-Archive-Orig-Last-Modified')

    if hstat.last_modified is None:
        hstat.remote_time = None
    else:
        lmtuple = parsedate_tz(hstat.last_modified)
        hstat.remote_time = None if lmtuple is None else mktime_tz(lmtuple)

    remote_encoding = resp.headers.get('Content-Encoding')

    def norm_enc(enc):
        return None if enc is None else tuple(e.strip() for e in enc.split(','))

    if hstat.restval > 0 and norm_enc(hstat.remote_encoding) != norm_enc(remote_encoding):
        # Retry without restart
        hstat.restval = 0
        retry_counter.increment(url, hstat, 'Inconsistent Content-Encoding, must start over')
        return UErr.RETRINCOMPLETE, doctype

    hstat.remote_encoding = remote_encoding
    hstat.enc_is_identity = remote_encoding in (None, '') or all(
        enc.strip() == 'identity' for enc in remote_encoding.split(',')
    )

    # In some cases, httplib returns a status of _UNKNOWN
    try:
        hstat.statcode = int(resp.status)
    except ValueError:
        hstat.statcode = 0

    # HTTP 20X
    # HTTP 207 Multi-Status
    if 200 <= hstat.statcode < 300 and hstat.statcode != 207:
        doctype |= RETROKF

    # HTTP 204 No Content
    if hstat.statcode == 204:
        hstat.bytes_read = hstat.restval = 0
        return UErr.RETRFINISHED, doctype

    # HTTP 420 Enhance Your Calm
    if hstat.statcode == 420:
        retry_counter.increment(url, hstat, 'Rate limited (HTTP 420 Enhance Your Calm)', 60)
        logger.info(url, 'Rate limited, sleeping for one minute')
        return UErr.RETRINCOMPLETE, doctype

    if not (doctype & RETROKF):
        e = WGWrongCodeError(logger, url, hstat.statcode, resp.reason, resp.headers)
        # Cloudflare-specific errors
        # 521 Web Server Is Down
        # 522 Connection Timed Out
        # 523 Origin Is Unreachable
        # 525 SSL Handshake Failed
        # 526 Invalid SSL Certificate
        if resp.headers.get('Server') == 'cloudflare' and hstat.statcode in (521, 522, 523, 525, 526):
            # Origin is unreachable - condemn it and don't retry
            hostname = normalized_host_from_url(url)
            unreachable_hosts.add(hostname)
            msg = 'Error connecting to origin of host {}. From now on it will be ignored.'.format(hostname)
            raise WGUnreachableHostError(logger, url, msg, e)
        raise e

    shrunk = False
    if hstat.statcode == 416:
        shrunk = True  # HTTP 416 Range Not Satisfiable
    elif hstat.statcode != 200 or contlen == 0:
        pass  # Only verify contlen if 200 OK (NOT 206 Partial Contents) and contlen is nonzero
    elif contlen is not None and contrange == 0 and hstat.restval >= contlen:
        shrunk = True  # Got the whole content but it is known to be shorter than the restart point

    if shrunk:
        # NB: Unlike wget, we will retry because restarts are expected to succeed (we do not support '-c')
        # The remote file has shrunk, retry without restart
        hstat.restval = 0
        retry_counter.increment(url, hstat, 'Resume with Range failed, must start over')
        return UErr.RETRINCOMPLETE, doctype

    # The Range request was misunderstood. Bail out.
    # Unlike wget, we bail hard with no retry, because this indicates a broken or unreasonable server.
    if contrange not in (0, hstat.restval):
        raise WGRangeError(logger, url, 'Server provided unexpected Content-Range: Requested {}, got {}'
                           .format(hstat.restval, contrange))
    # HTTP 206 Partial Contents
    if hstat.statcode == 206 and hstat.restval > 0 and contrange == 0:
        if crange_header is None:
            crange_status = 'not provided'
        elif crange_parsed is None:
            crange_status = 'invalid'
        else:  # contrange explicitly zero
            crange_status = 'zero'
        raise WGRangeError(logger, url, 'Requested a Range and server sent HTTP 206 Partial Contents, '
                           'but Content-Range is {}!'.format(crange_status))

    hstat.contlen = contlen
    if hstat.contlen is not None:
        hstat.contlen += contrange

    if not (doctype & RETROKF):
        hstat.bytes_read = hstat.restval = 0
        return UErr.RETRFINISHED, doctype

    if hstat.restval > 0 and contrange == 0:
        # If the server ignored our range request, skip the first RESTVAL bytes of the body.
        resp.bytes_to_skip = hstat.restval
    else:
        resp.bytes_to_skip = 0

    hstat.bytes_read = hstat.restval

    assert resp.decoder is None
    if hstat.restval > 0:
        resp.decoder = hstat.decoder  # Resume the previous decoder state -- Content-Encoding is weird

    hstat.init_part_file()  # We're about to write to part_file, make sure it exists

    try:
        for chunk in resp.stream(HTTP_CHUNK_SIZE, decode_content=True):
            hstat.bytes_read += resp.last_read_length
            if not chunk:  # May be possible if not resp.chunked due to implementation of _decode
                continue
            hstat.part_file.write(chunk)
    except MaxRetryError:
        raise
    except (HTTPError, OSError) as e:
        is_read_error = isinstance(e, HTTPError)
        length_known = hstat.contlen is not None and (is_read_error or hstat.enc_is_identity)
        logger.warn(url, '{} error at byte {}{}'.format(
            'Read' if is_read_error else 'Write',
            hstat.bytes_read if is_read_error else hstat.bytes_written,
            '/{}'.format(hstat.contlen) if length_known else '',
        ))

        if hstat.bytes_read == hstat.restval:
            raise  # No data read
        if not retry_counter.should_retry():
            raise  # This won't be retried

        # Grab the decoder state for next time
        if resp.decoder is not None:
            hstat.decoder = resp.decoder

        # We were able to read at least _some_ body data from the server. Keep trying.
        raise  # Jump to outer except block

    hstat.decoder = None
    return UErr.RETRFINISHED, doctype


def parse_crange_num(hdrc, ci, postchar):
    if not hdrc[ci].isdigit():
        raise ValueError('parse error')
    num = 0
    while hdrc[ci].isdigit():
        num = 10 * num + int(hdrc[ci])
        ci += 1
    if hdrc[ci] != postchar:
        raise ValueError('parse error')
    ci += 1
    return ci, num


def parse_content_range(hdr):
    if hdr is None:
        return None

    # Ancient version of Netscape proxy server don't have the "bytes" specifier
    if hdr.startswith('bytes'):
        hdr = hdr[5:]
        # JavaWebServer/1.1.1 sends "bytes: x-y/z"
        if hdr.startswith(':'):
            hdr = hdr[1:]
        hdr = hdr.lstrip()
        if not hdr:
            return None

    ci = 0
    # Final string is a sentinel, equivalent to a null terminator
    hdrc = tuple(itertools.chain((c for c in hdr), ('',)))

    try:
        ci, first_bytep = parse_crange_num(hdrc, ci, '-')
        ci, last_bytep = parse_crange_num(hdrc, ci, '/')
    except ValueError:
        return None

    if hdrc[ci] == '*':
        entity_length = None
    else:
        num_ = int(0)
        while hdrc[ci].isdigit():
            num_ = int(10) * num_ + int(hdrc[ci])
            ci += 1
        entity_length = num_

    # A byte-content-range-spec whose last-byte-pos value is less than its first-byte-pos value, or whose entity-length
    # value is less than or equal to its last-byte-pos value, is invalid.
    if last_bytep < first_bytep or (entity_length is not None and entity_length <= last_bytep):
        return None

    return first_bytep, last_bytep, entity_length


def touch(fl, mtime, dir_fd=None):
    atime = time.time()
    if os.utime in os.supports_dir_fd and dir_fd is not None:
        os.utime(os.path.basename(fl), (atime, mtime), dir_fd=dir_fd)
    else:
        os.utime(fl, (atime, mtime))


class WGError(Exception):
    def __init__(self, logger, url, msg, cause=None, info=None):
        self.logger = logger
        self.url = url
        self.msg = msg
        self.cause = cause
        self.info = info

    def log(self):
        info = OrderedDict()
        if self.cause is not None:
            info['Caused by'] = repr(self.cause)
        if self.info is not None:
            info.update(self.info)
        self.logger.error(self.url, self.msg, info)

    def __str__(self):
        return repr(self)


class WGMaxRetryError(WGError):
    pass


class WGUnreachableHostError(WGError):
    pass


class WGBadProtocolError(WGError):
    pass


class WGBadResponseError(WGError):
    pass


class WGWrongCodeError(WGBadResponseError):
    def __init__(self, logger, url, statcode, statmsg, headers):
<<<<<<< HEAD
        msg = 'Unexpected response status: HTTP {} {}{}'.format(
            statcode, statmsg, '' if statcode in (403, 404) else '\nHeaders: {}'.format(headers),
        )
        super(WGWrongCodeError, self).__init__(logger, url, msg)
        self.statcode = statcode
        self.statmsg = statmsg
=======
        msg = 'Unexpected response status: HTTP {} {}'.format(statcode, statmsg)
        info = OrderedDict()
        if statcode not in (403, 404):
            info['Headers'] = headers
        super().__init__(logger, url, msg, info=info)
>>>>>>> f819cce4


class WGRangeError(WGBadResponseError):
    pass


unreachable_hosts = set()


class RetryCounter:
    TRY_LIMIT = 20
    MAX_RETRY_WAIT = 10

    def __init__(self, logger):
        self.logger = logger
        self.count = 0

    def reset(self):
        self.count = 0

    def should_retry(self):
        return self.TRY_LIMIT is None or self.count < self.TRY_LIMIT

    def increment(self, url, hstat, cause, sleep_dur=None):
        self.count += 1
        status = 'incomplete' if hstat.bytes_read > hstat.restval else 'failed'
        msg = 'because of {} retrieval: {}'.format(status, cause)
        if not self.should_retry():
            raise WGMaxRetryError(
                self.logger, url,
                'Retrieval {} after {} tries.'.format(status, self.TRY_LIMIT),
                cause,
            )
        trylim = '' if self.TRY_LIMIT is None else '/{}'.format(self.TRY_LIMIT)
        self.logger.info(url, 'Retrying ({}{}) {}'.format(self.count, trylim, msg))

        if sleep_dur is None:
            sleep_dur = min(self.count, self.MAX_RETRY_WAIT)
        time.sleep(sleep_dur)


def normalized_host_from_url(url):
    split = urlsplit(url, 'http')
    hostname = split.hostname
    port = split.port
    if port is None:
        port = 80 if split.scheme == 'http' else 443
    return '{}:{}'.format(hostname, port)


def normalized_host(scheme, host, port):
    if port is None:
        port = 80 if scheme == 'http' else 443
    return '{}:{}'.format(host, port)


def _retrieve_loop(
    hstat: HttpStat,
    url: str,
    dest_file: str,
    post_id: Optional[str],
    post_timestamp: Optional[float],
    adjust_basename: Optional[Callable[[str, BinaryIO], str]],
    options: Namespace,
    log: Callable[[str], None],
) -> None:
    logger = Logger(url, post_id, log)

    if urlsplit(url).scheme not in ('http', 'https'):
        raise WGBadProtocolError(logger, url, 'Non-HTTP(S) protocols are not implemented.')

    hostname = normalized_host_from_url(url)
    if hostname in unreachable_hosts:
        raise WGUnreachableHostError(logger, url, 'Host {} is ignored.'.format(hostname))

    doctype = 0
    dest_dirname, dest_basename = os.path.split(dest_file)

    if os.name == 'posix':  # Opening directories is a POSIX feature
        hstat.dest_dir = opendir(dest_dirname, os.O_RDONLY)
    hstat.set_part_file_supplier(functools.partial(
        lambda pfx, dir_: NamedTemporaryFile('wb', prefix=pfx, dir=dir_, delete=False),
        '.{}.'.format(dest_basename), dest_dirname,
    ))

    # THE loop

    using_internet_archive = False
    ia_fallback_cause = None
    orig_url = url
    orig_doctype = doctype
    retry_counter = RetryCounter(logger)
    while True:
        # Behave as if force_full_retrieve is always enabled
        hstat.restval = hstat.bytes_read

        try:
            err, doctype = gethttp(url, hstat, doctype, logger, retry_counter)
        except MaxRetryError as e:
            raise WGMaxRetryError(logger, url, 'urllib3 reached a retry limit.', e)
        except HTTPError as e:
            if isinstance(e, ConnectTimeoutError):
                # Host is unreachable (incl ETIMEDOUT, EHOSTUNREACH, and EAI_NONAME) - condemn it and don't retry
                conn = e.pool if isinstance(e, PoolError) else e.args[0]
                hostname = normalized_host(None, conn.host, conn.port)
                unreachable_hosts.add(hostname)
                msg = 'Error connecting to host {}. From now on it will be ignored.'.format(hostname)
                raise WGUnreachableHostError(logger, url, msg, e)

            retry_counter.increment(url, hstat, repr(e))
            continue
        except WGUnreachableHostError as e:
            # Set the logger for unreachable host errors thrown from WGHTTP(S)ConnectionPool
            if e.logger is None:
                e.logger = logger
            raise
        except WGWrongCodeError as e:
            if (options.internet_archive
                and not using_internet_archive
                and hstat.statcode in (403, 404)
                and urlsplit(orig_url).netloc.endswith('.tumblr.com')  # type: ignore[arg-type]
            ):
                using_internet_archive = True
                ia_fallback_cause = (e.args[0], e.statcode, e.statmsg)
                url = 'https://web.archive.org/web/0/{}'.format(orig_url)  # type: ignore[assignment,str-bytes-safe]
                doctype = orig_doctype
                retry_counter.reset()
                continue
            if using_internet_archive and hstat.statcode == 404:
                # Not available at the Internet Archive, report the original error
                assert options.internet_archive
                assert ia_fallback_cause is not None
                msg, statcode, statmsg = ia_fallback_cause
                oe = Exception.__new__(WGWrongCodeError)
                Exception.__init__(oe, msg)
                oe.logger = logger
                oe.url = orig_url
                oe.statcode = statcode
                oe.statmsg = statmsg
                raise oe
            raise
        finally:
            if hstat.current_url is not None:
                url = hstat.current_url

        if err == UErr.RETRINCOMPLETE:
            continue  # Non-fatal error, try again
        if err == UErr.RETRUNNEEDED:
            return
        assert err == UErr.RETRFINISHED

        if hstat.contlen is not None and hstat.bytes_read < hstat.contlen:
            # We lost the connection too soon
            retry_counter.increment(url, hstat, 'Server closed connection before Content-Length was reached.')
            continue

        # We shouldn't have read more than Content-Length bytes
        assert hstat.contlen in (None, hstat.bytes_read)

        if using_internet_archive:
            assert options.internet_archive
            assert ia_fallback_cause is not None
            _, statcode, statmsg = ia_fallback_cause
            logger.info(orig_url, 'Downloaded from Internet Archive due to HTTP Error {} {}'.format(statcode, statmsg))

        # Normal return path - we wrote a local file
        assert hstat.part_file is not None
        pfname = hstat.part_file.name

        # NamedTemporaryFile is created 0600, set mode to the usual 0644
        if os.name == 'posix':
            os.fchmod(hstat.part_file.fileno(), 0o644)
        else:
            os.chmod(hstat.part_file.name, 0o644)

        if options.use_server_timestamps and hstat.remote_time is None:
            logger.warn(url, 'Warning: Last-Modified header is {}'
                       .format('missing' if hstat.last_modified is None
                               else 'invalid: {}'.format(hstat.last_modified)))

        # Flush the userspace buffer so mtime isn't updated
        hstat.part_file.flush()

        # Set the timestamp on the local file
        if (options.use_server_timestamps
            and (hstat.remote_time is not None or post_timestamp is not None)
            and hstat.contlen in (None, hstat.bytes_read)
        ):
            if hstat.remote_time is None:
                tstamp = post_timestamp
            elif post_timestamp is None:
                tstamp = hstat.remote_time
            else:
                tstamp = min(hstat.remote_time, post_timestamp)
            touch(pfname, tstamp, dir_fd=hstat.dest_dir)

        # Adjust the new name
        if adjust_basename is None:
            new_dest_basename = dest_basename
        else:
            # Give adjust_basename a read-only file handle
            pf = open(hstat.part_file.fileno(), 'rb', closefd=False)
            new_dest_basename = adjust_basename(dest_basename, pf)

        # Sync the inode
        fsync(hstat.part_file)
        try:
            hstat.part_file.close()
        finally:
            hstat.part_file = None

        # Move to final destination
        new_dest = os.path.join(dest_dirname, new_dest_basename)
        if os.rename not in os.supports_dir_fd:
            os.replace(pfname, new_dest)
        else:
            os.replace(os.path.basename(pfname), new_dest_basename,
                       src_dir_fd=hstat.dest_dir, dst_dir_fd=hstat.dest_dir)

        return


def setup_wget(ssl_verify, user_agent):
    if not ssl_verify:
        # Hide the InsecureRequestWarning from urllib3
        warnings.filterwarnings('ignore', category=InsecureRequestWarning)
    poolman.connection_pool_kw['cert_reqs'] = 'CERT_REQUIRED' if ssl_verify else 'CERT_NONE'
    if user_agent is not None:
        base_headers['User-Agent'] = user_agent


# This is a simple urllib3-based urlopen function.
def urlopen(url, method='GET', headers=None, **kwargs):
    req_headers = base_headers.copy()
    if headers is not None:
        req_headers.update(headers)

    while True:
        try:
            return poolman.request(method, url, headers=req_headers, retries=HTTP_RETRY, **kwargs)
        except HTTPError:
            if is_dns_working(timeout=5):
                raise
            # Having no internet is a temporary system error
            no_internet.signal()


# This functor is the primary API of this module.
class WgetRetrieveWrapper:
    def __init__(self, options, log):
        self.options = options
        self.log = log

    def __call__(self, url, file, post_id=None, post_timestamp=None, adjust_basename=None):
        hstat = HttpStat()
        try:
            _retrieve_loop(hstat, url, file, post_id, post_timestamp, adjust_basename, self.options, self.log)
        finally:
            if hstat.dest_dir is not None:
                os.close(hstat.dest_dir)
                hstat.dest_dir = None
            # part_file may still be around if we didn't move it
            if hstat.part_file is not None:
                self._close_part(hstat)

        return hstat

    @staticmethod
    def _close_part(hstat):
        try:
            hstat.part_file.close()
            try_unlink(hstat.part_file.name)
        finally:
            hstat.part_file = None<|MERGE_RESOLUTION|>--- conflicted
+++ resolved
@@ -13,12 +13,7 @@
 from typing import TYPE_CHECKING, Any, BinaryIO, Callable, Optional
 from urllib.parse import urljoin, urlsplit
 
-<<<<<<< HEAD
-from util import (URLLIB3_FROM_PIP, LogLevel, fsync, get_supported_encodings, is_dns_working, no_internet, opendir,
-                  setup_urllib3_ssl, try_unlink)
-=======
-from util import URLLIB3_FROM_PIP, LogLevel, fdatasync, fsync, is_dns_working, no_internet, setup_urllib3_ssl
->>>>>>> f819cce4
+from util import URLLIB3_FROM_PIP, LogLevel, fsync, is_dns_working, no_internet, opendir, setup_urllib3_ssl, try_unlink
 
 if TYPE_CHECKING or not URLLIB3_FROM_PIP:
     from urllib3 import HTTPConnectionPool, HTTPResponse, HTTPSConnectionPool, PoolManager, Timeout
@@ -122,14 +117,10 @@
 
         self.bytes_to_skip = 0
         self.last_read_length = 0
-<<<<<<< HEAD
-        super(WGHTTPResponse, self).__init__(
+        super().__init__(
             body, headers, status, version, reason, strict, preload_content, decode_content, original_response, pool,
             connection, msg, retries, enforce_content_length, request_method, request_url, auto_close,
         )
-=======
-        super().__init__(*args, **kwargs)
->>>>>>> f819cce4
 
     # Make _init_length publicly usable because its implementation is nice
     def get_content_length(self, meth):
@@ -544,20 +535,13 @@
 
 class WGWrongCodeError(WGBadResponseError):
     def __init__(self, logger, url, statcode, statmsg, headers):
-<<<<<<< HEAD
-        msg = 'Unexpected response status: HTTP {} {}{}'.format(
-            statcode, statmsg, '' if statcode in (403, 404) else '\nHeaders: {}'.format(headers),
-        )
-        super(WGWrongCodeError, self).__init__(logger, url, msg)
-        self.statcode = statcode
-        self.statmsg = statmsg
-=======
         msg = 'Unexpected response status: HTTP {} {}'.format(statcode, statmsg)
         info = OrderedDict()
         if statcode not in (403, 404):
             info['Headers'] = headers
         super().__init__(logger, url, msg, info=info)
->>>>>>> f819cce4
+        self.statcode = statcode
+        self.statmsg = statmsg
 
 
 class WGRangeError(WGBadResponseError):
