--- conflicted
+++ resolved
@@ -2,7 +2,6 @@
 
 from __future__ import absolute_import, division, print_function, with_statement
 
-import errno
 import functools
 import io
 import itertools
@@ -315,25 +314,6 @@
         hstat.bytes_read = hstat.restval = 0
         return UErr.RETRFINISHED, doctype
 
-<<<<<<< HEAD
-    if doctype & IF_MODIFIED_SINCE:
-        # HTTP 304 Not Modified
-        if hstat.statcode == 304:
-            # File not modified on server according to If-Modified-Since, not retrieving.
-            doctype |= RETROKF
-            return UErr.RETRUNNEEDED, doctype
-        if (hstat.statcode == 200
-            and contlen in (None, hstat.orig_file_size)
-            and hstat.remote_time not in (None, -1)
-            and hstat.remote_time <= hstat.orig_file_tstamp
-        ):
-            if not urlsplit(url).netloc.endswith('.tumblr.com'):
-                logger.log(url, 'If-Modified-Since was ignored (file not actually modified), not retrieving.')
-            return UErr.RETRUNNEEDED, doctype
-        logger.log(url, 'Retrieving remote file because If-Modified-Since response indicates it was modified.')
-
-=======
->>>>>>> ef31f297
     if not (doctype & RETROKF):
         e = WGWrongCodeError(logger, url, hstat.statcode, resp.reason, resp.headers)
         # Cloudflare-specific errors
@@ -601,16 +581,6 @@
     doctype = 0
     dest_dirname, dest_basename = os.path.split(dest_file)
 
-<<<<<<< HEAD
-=======
-    flags = os.O_RDONLY
-    try:
-        flags |= os.O_DIRECTORY
-    except AttributeError:
-        # Fallback, some systems don't support O_DIRECTORY
-        dest_dirname += os.path.sep  # type: ignore[operator]
-
->>>>>>> ef31f297
     if os.name == 'posix':  # Opening directories is a POSIX feature
         hstat.dest_dir = opendir(dest_dirname, os.O_RDONLY)
     hstat.set_part_file_supplier(functools.partial(
@@ -624,7 +594,6 @@
     ia_fallback_cause = None
     orig_url = url
     orig_doctype = doctype
-    orig_send_head_first = send_head_first
     retry_counter = RetryCounter(logger)
     while True:
         # Behave as if force_full_retrieve is always enabled
@@ -659,7 +628,6 @@
                 ia_fallback_cause = (e.args[0], e.statcode, e.statmsg)
                 url = 'https://web.archive.org/web/0/{}'.format(orig_url)  # type: ignore[assignment,str-bytes-safe]
                 doctype = orig_doctype
-                send_head_first = orig_send_head_first
                 retry_counter.reset()
                 continue
             if using_internet_archive and hstat.statcode == 404:
