# -*- coding: utf-8 -*-

from __future__ import absolute_import, division, print_function, with_statement

<<<<<<< HEAD
import collections
import errno
=======
import fcntl
>>>>>>> 08b36bfd
import io
import os
import shutil
import socket
import sys
import threading
import time
import warnings

try:
    from typing import TYPE_CHECKING
except ImportError:
    TYPE_CHECKING = False

if TYPE_CHECKING:
    from typing import Any, Deque, Dict, Generic, List, Optional, Tuple, TypeVar

try:
    import queue
except ImportError:
    import Queue as queue  # type: ignore[no-redef]

try:
    from http.cookiejar import MozillaCookieJar
except ImportError:
    from cookielib import MozillaCookieJar  # type: ignore[no-redef]

_PATH_IS_ON_VFAT_WORKS = True

try:
    import psutil
except ImportError:
    psutil = None  # type: ignore[no-redef]
    _PATH_IS_ON_VFAT_WORKS = False

if os.name == 'nt':
    try:
        from nt import _getvolumepathname  # type: ignore[no-redef]
    except ImportError:
        _getvolumepathname = None  # type: ignore[no-redef]
        _PATH_IS_ON_VFAT_WORKS = False

try:
    from urllib3.exceptions import DependencyWarning
    URLLIB3_FROM_PIP = False
except ImportError:
    try:
        # pip includes urllib3
        from pip._vendor.urllib3.exceptions import DependencyWarning
        URLLIB3_FROM_PIP = True
    except ImportError:
        raise RuntimeError('The urllib3 module is required. Please install it with pip or your package manager.')

# This builtin has a new name in Python 3
try:
    raw_input  # type: ignore[has-type]
except NameError:
    raw_input = input

PY3 = sys.version_info[0] >= 3


def to_unicode(string, encoding='utf-8', errors='strict'):
    if isinstance(string, bytes):
        return string.decode(encoding, errors)
    return string


def to_bytes(string, encoding='utf-8', errors='strict'):
    if isinstance(string, bytes):
        return string
    return string.encode(encoding, errors)


def to_native_str(string, encoding='utf-8', errors='strict'):
    if PY3:
        return to_unicode(string, encoding, errors)
    else:
        return to_bytes(string, encoding, errors)


if TYPE_CHECKING:
    T = TypeVar('T')

    class GenericQueue(queue.Queue[T], Generic[T]):
        pass
else:
    T = None

    class FakeGenericMeta(type):
        def __getitem__(cls, item):
            return cls

    if PY3:
        exec("""class GenericQueue(queue.Queue, metaclass=FakeGenericMeta):
    pass""")
    else:
        class GenericQueue(queue.Queue, object):
            __metaclass__ = FakeGenericMeta


class LockedQueue(GenericQueue[T]):
    def __init__(self, lock, maxsize=0):
        super(LockedQueue, self).__init__(maxsize)
        self.mutex = lock
        self.not_empty = threading.Condition(lock)
        self.not_full = threading.Condition(lock)
        self.all_tasks_done = threading.Condition(lock)


class ConnectionFile(object):
    def __init__(self, conn, *args, **kwargs):
        kwargs.setdefault('closefd', False)
        self.conn = conn
        self.file = io.open(conn.fileno(), *args, **kwargs)

    def __enter__(self):
        return self.file.__enter__()

    def __exit__(self, *excinfo):
        self.file.__exit__(*excinfo)
        self.conn.close()


# contextlib.nullcontext, not available in Python 2
class nullcontext(object):
    def __enter__(self):
        return None

    def __exit__(self, *excinfo):
        pass


KNOWN_GOOD_NAMESERVER = '8.8.8.8'
# DNS query for 'A' record of 'google.com'.
# Generated using python -c "import dnslib; print(bytes(dnslib.DNSRecord.question('google.com').pack()))"
DNS_QUERY = b'\xf1\xe1\x01\x00\x00\x01\x00\x00\x00\x00\x00\x00\x06google\x03com\x00\x00\x01\x00\x01'


def is_dns_working(timeout=None):
    sock = None
    try:
        # Would use a with statement, but that doesn't work on Python 2, mumble mumble
        sock = socket.socket(socket.AF_INET, socket.SOCK_DGRAM)
        if timeout is not None:
            sock.settimeout(timeout)
        sock.sendto(DNS_QUERY, (KNOWN_GOOD_NAMESERVER, 53))
        sock.recvfrom(1)
    except EnvironmentError:
        return False
    finally:
        if sock is not None:
            sock.close()

    return True


class WaitOnMainThread(object):
    def __init__(self):
        self.cond = None  # type: Optional[threading.Condition]
        self.flag = False  # type: Optional[bool]

    def setup(self, lock=None):
        self.cond = threading.Condition(lock)

    def signal(self):
        assert self.cond is not None
        if isinstance(threading.current_thread(), threading._MainThread):  # type: ignore[attr-defined]
            self._do_wait()
            return

        with self.cond:
            if self.flag is None:
                sys.exit(1)
            self.flag = True
            self.cond.wait()
            if self.flag is None:
                sys.exit(1)

    # Call on main thread when signaled or idle. If the lock is held, pass release=True.
    def check(self, release=False):
        assert self.cond is not None
        if self.flag is False:
            return

        if release:
            saved_state = lock_release_save(self.cond)
            try:
                self._do_wait()
            finally:
                lock_acquire_restore(self.cond, saved_state)
        else:
            self._do_wait()

        with self.cond:
            self.flag = False
            self.cond.notify_all()

    # Call on main thread to prevent threads from blocking in signal()
    def destroy(self):
        assert self.cond is not None
        if self.flag is None:
            return

        with self.cond:
            self.flag = None  # Cause all waiters to exit
            self.cond.notify_all()

    def _do_wait(self):
        assert self.cond is not None
        if self.flag is None:
            raise RuntimeError('Broken WaitOnMainThread cannot be reused')

        try:
            self._wait()
        except:
            with self.cond:
                self.flag = None  # Waiting never completed
                self.cond.notify_all()
            raise

    @staticmethod
    def _wait():
        raise NotImplementedError


class NoInternet(WaitOnMainThread):
    @staticmethod
    def _wait():
        # Having no internet is a temporary system error
        # Wait 30 seconds at first, then exponential backoff up to 15 minutes
        print('DNS probe finished: No internet. Waiting...', file=sys.stderr)
        sleep_time = 30
        while True:
            time.sleep(sleep_time)
            if is_dns_working():
                break
            sleep_time = min(sleep_time * 2, 900)


no_internet = NoInternet()


# Set up ssl for urllib3. This should be called before using urllib3 or importing requests.
def setup_urllib3_ssl():
    # Don't complain about missing SOCKS dependencies
    warnings.filterwarnings('ignore', category=DependencyWarning)

    try:
        import ssl
    except ImportError:
        return  # Can't do anything without this module

    have_sni = getattr(ssl, 'HAS_SNI', False)

    # Inject SecureTransport on macOS if the linked OpenSSL is too old to handle TLSv1.2 or doesn't support SNI
    if sys.platform == 'darwin' and (ssl.OPENSSL_VERSION_NUMBER < 0x1000100F or not have_sni):
        try:
            if URLLIB3_FROM_PIP:
                from pip._vendor.urllib3.contrib import securetransport
            else:
                from urllib3.contrib import securetransport
        except (ImportError, EnvironmentError) as e:
            print('Warning: Failed to inject SecureTransport: {}'.format(e), file=sys.stderr)
        else:
            securetransport.inject_into_urllib3()
            have_sni = True  # SNI always works

    # Inject PyOpenSSL if the linked OpenSSL has no SNI
    if not have_sni:
        try:
            if URLLIB3_FROM_PIP:
                from pip._vendor.urllib3.contrib import pyopenssl
            else:
                from urllib3.contrib import pyopenssl
            pyopenssl.inject_into_urllib3()
        except ImportError as e:
            print('Warning: Failed to inject pyOpenSSL: {}'.format(e), file=sys.stderr)
        else:
            have_sni = True  # SNI always works


def get_supported_encodings():
    encodings = ['deflate', 'gzip']
    try:
        from brotli import brotli
    except ImportError:
        pass
    else:
        encodings.insert(0, 'br')  # brotli takes priority if available
    return encodings


def make_requests_session(session_type, retry, timeout, verify, user_agent, cookiefile):
    class SessionWithTimeout(session_type):  # type: ignore[misc,valid-type]
        def request(self, method, url, **kwargs):
            kwargs.setdefault('timeout', timeout)
            return super(SessionWithTimeout, self).request(method, url, **kwargs)

    session = SessionWithTimeout()
    session.verify = verify
    session.headers['Accept-Encoding'] = ', '.join(get_supported_encodings())
    if user_agent is not None:
        session.headers['User-Agent'] = user_agent
    for adapter in session.adapters.values():
        adapter.max_retries = retry
    if cookiefile is not None:
        cookies = MozillaCookieJar(cookiefile)
        cookies.load()

        # Session cookies are denoted by either `expires` field set to an empty string or 0. MozillaCookieJar only
        # recognizes the former (see https://bugs.python.org/issue17164).
        for cookie in cookies:
            if cookie.expires == 0:
                cookie.expires = None
                cookie.discard = True

        session.cookies = cookies  # type: ignore[assignment]
    return session


class LogLevel(object):
    INFO = 0
    WARN = 1
    ERROR = 2


<<<<<<< HEAD
if TYPE_CHECKING:
    if PY3:
        WaiterSeq = Deque[Any]
    else:
        WaiterSeq = List[Any]
    MCBase = threading.Condition
elif PY3:
    WaiterSeq = collections.deque
    MCBase = threading.Condition
else:
    WaiterSeq = list
    MCBase = threading._Condition


# Minimal implementation of a sum of mutable sequences
class MultiSeqProxy(object):
    def __init__(self, subseqs):
        self.subseqs = subseqs

    def append(self, value):
        for sub in self.subseqs:
            sub.append((value, self.subseqs))

    def remove(self, value):
        for sub in self.subseqs:
            sub.remove((value, self.subseqs))


# Hooks into methods used by threading.Condition.notify
class NotifierWaiters(WaiterSeq):
    def __iter__(self):
        return (value[0] for value in super(NotifierWaiters, self).__iter__())

    def __getitem__(self, index):
        item = super(NotifierWaiters, self).__getitem__(index)
        return WaiterSeq(v[0] for v in item) if isinstance(index, slice) else item[0]  # pytype: disable=not-callable

    if not PY3:
        def __getslice__(self, i, j):
            return self[max(0, i):max(0, j):]

    def remove(self, value):
        try:
            match = next(x for x in super(NotifierWaiters, self).__iter__() if x[0] == value)
        except StopIteration:
            raise ValueError('deque.remove(x): x not in deque')
        for ref in match[1]:
            try:
                super(NotifierWaiters, ref).remove(match)  # Remove waiter from known location
            except ValueError:
                raise RuntimeError('Unexpected missing waiter!')


# Supports waiting on multiple threading.Conditions objects simultaneously
class MultiCondition(MCBase):
    def __init__(self, lock):
        super(MultiCondition, self).__init__(lock)

    def wait(self, children, timeout=None):
        def get_waiters(c):    return getattr(c, '_waiters' if PY3 else '_Condition__waiters')
        def set_waiters(c, v):        setattr(c, '_waiters' if PY3 else '_Condition__waiters', v)
        def get_lock(c):       return getattr(c, '_lock'    if PY3 else '_Condition__lock')

        assert len(frozenset(id(c) for c in children)) == len(children), 'Children must be unique'
        assert all(get_lock(c) is get_lock(self) for c in children), 'All locks must be the same'

        # Modify children so their notify methods do cleanup
        for child in children:
            if not isinstance(get_waiters(child), NotifierWaiters):
                set_waiters(child, NotifierWaiters((w, (get_waiters(child),))
                                                   for w in get_waiters(child)))
        set_waiters(self, MultiSeqProxy(tuple(get_waiters(c) for c in children)))

        super(MultiCondition, self).wait(timeout)

    def notify(self, n=1):
        raise NotImplementedError

    def notify_all(self):
        raise NotImplementedError

    notifyAll = notify_all


def lock_is_owned(lock):
    try:
        return lock._is_owned()
    except AttributeError:
        if lock.acquire(0):
            lock.release()
            return False
        return True


def lock_release_save(lock):
    try:
        return lock._release_save()  # pytype: disable=attribute-error
    except AttributeError:
        lock.release()  # No state to save
        return None


def lock_acquire_restore(lock, state):
    try:
        lock._acquire_restore(state)  # pytype: disable=attribute-error
    except AttributeError:
        lock.acquire()  # Ignore saved state


class AsyncCallable(object):
    def __init__(self, lock, fun, name=None):
        self.lock = lock
        self.fun = fun
        if TYPE_CHECKING:
            Params = Tuple[Tuple[Any, ...], Dict[str, Any]]  # (args, kwargs)
        self.request = LockedQueue(lock, maxsize=1)  # type: LockedQueue[Optional[Params]]
        self.response = LockedQueue(lock, maxsize=1)  # type: LockedQueue[Any]
        self.quit_flag = False
        if PY3:
            self.thread = threading.Thread(target=self.run_thread, name=name, daemon=True)
        else:
            self.thread = threading.Thread(target=self.run_thread, name=name)
        self.thread.start()

    def run_thread(self):
        while not self.quit_flag:
            request = self.request.get()
            if request is None:
                break  # quit sentinel
            args, kwargs = request
            response = self.fun(*args, **kwargs)
            self.response.put(response)

    def put(self, *args, **kwargs):
        self.request.put((args, kwargs))

    def get(self, *args, **kwargs):
        return self.response.get(*args, **kwargs)

    def quit(self):
        self.quit_flag = True
        # Make sure the thread wakes up
        try:
            self.request.put(None, block=False)
        except queue.Full:
            pass
        self.thread.join()


def opendir(dir_, flags):
    try:
        flags |= os.O_DIRECTORY
    except AttributeError:
        dir_ += os.path.sep  # Fallback, some systems don't support O_DIRECTORY
    return os.open(dir_, flags)


def try_unlink(path):
    try:
        os.unlink(path)
    except EnvironmentError as e:
        if e.errno != errno.ENOENT:
            raise


def _copy_file_range(src, dst):
    if not PY3 or not hasattr(os, 'copy_file_range'):
        return False

    with open(src, 'rb') as fsrc, open(dst, 'wb') as fdst:
        infd, outfd = fsrc.fileno(), fdst.fileno()
        blocksize = max(os.fstat(infd).st_size, 2 ** 23)  # min 8MiB
        if sys.maxsize < 2 ** 32:  # 32-bit architecture
            blocksize = min(blocksize, 2 ** 30)  # max 1GiB

        try:
            while True:
                bytes_copied = os.copy_file_range(infd, outfd, blocksize)  # type: ignore[attr-defined]
                if not bytes_copied:
                    return True  # EOF
        except OSError as e:
            if e.errno == errno.EXDEV:
                return False  # Different devices (pre Linux 5.3)
            e.filename, e.filename2 = src, dst
            raise e


def copyfile(src, dst):
    if _copy_file_range(src, dst):
        return dst
    return shutil.copyfile(src, dst)


if PY3:
    from importlib.machinery import PathFinder

    def have_module(name):
        return PathFinder.find_spec(name) is not None
else:
    import imp

    def have_module(name):
        try:
            f, _, _ = imp.find_module(name)  # type: ignore[misc]
        except ImportError:
            return False
        if f:
            f.close()
        return True
=======
def fsync(fd):
    if sys.platform == 'darwin':
        # Apple's fsync does not flush the drive write cache
        try:
            fcntl.fcntl(fd, fcntl.F_FULLFSYNC)
        except EnvironmentError:
            pass  # fall back to fsync
        else:
            return
    os.fsync(fd)


def fdatasync(fd):
    if hasattr(os, 'fdatasync'):
        return os.fdatasync(fd)
    fsync(fd)
>>>>>>> 08b36bfd
<|MERGE_RESOLUTION|>--- conflicted
+++ resolved
@@ -2,12 +2,9 @@
 
 from __future__ import absolute_import, division, print_function, with_statement
 
-<<<<<<< HEAD
 import collections
 import errno
-=======
 import fcntl
->>>>>>> 08b36bfd
 import io
 import os
 import shutil
@@ -335,7 +332,24 @@
     ERROR = 2
 
 
-<<<<<<< HEAD
+def fsync(fd):
+    if sys.platform == 'darwin':
+        # Apple's fsync does not flush the drive write cache
+        try:
+            fcntl.fcntl(fd, fcntl.F_FULLFSYNC)
+        except EnvironmentError:
+            pass  # fall back to fsync
+        else:
+            return
+    os.fsync(fd)
+
+
+def fdatasync(fd):
+    if hasattr(os, 'fdatasync'):
+        return os.fdatasync(fd)
+    fsync(fd)
+
+
 if TYPE_CHECKING:
     if PY3:
         WaiterSeq = Deque[Any]
@@ -544,22 +558,4 @@
             return False
         if f:
             f.close()
-        return True
-=======
-def fsync(fd):
-    if sys.platform == 'darwin':
-        # Apple's fsync does not flush the drive write cache
-        try:
-            fcntl.fcntl(fd, fcntl.F_FULLFSYNC)
-        except EnvironmentError:
-            pass  # fall back to fsync
-        else:
-            return
-    os.fsync(fd)
-
-
-def fdatasync(fd):
-    if hasattr(os, 'fdatasync'):
-        return os.fdatasync(fd)
-    fsync(fd)
->>>>>>> 08b36bfd
+        return True