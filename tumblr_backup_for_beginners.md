# Tumblr Backup 101

This guide is for 100% programming/coding newbies to use this Tumblr Backup service.

## Why 101?
Tumblr does not have an export service, and all the easily downloadable/online ones are not very good. I strongly believe that any service you use should make it easy to back up your words and work.

This program backs up your Tumblr onto your computer, and saves it on your hard drive. It ends up looking like [this](http://drbeat.li/tumblr). This program is excellent and easy to use - but also a but intimidating if you have never used command line programmes before.

Don't panic! I'm going to walk you through step by step.

## Getting Started
This guide is for Windows users. See further down for Mac users.

### Step 1: Install Python
1. The program we are going to run is called tumblr_backup.py. It is a **python file**. This means it is a file written in the programming language Python.

2. Just like you need a program like Word to view a_document.doc, or Paint to view a_picture.jpeg, you need to download Python to make this program work.

3. Go to the [Python website](https://www.python.org/downloads/release/python-2712/). We are downloading v.2 of Python because this program is designed to work with v2

4. Download the file called **Windows x86 MSI installer**

5. Install it by double clicking.

6. You've installed Python! You can now run Python programs, and if you want to learn to code, you can also use this installation to practice your coding.

### Step 2: Download tumblr_backup

1. Download and unzip this file: [tumblr-utils.zip](https://github.com/bbolli/tumblr-utils/zipball/master)

2. Unzip the file somewhere easy to find, say in your Downloads folder. 

3. We are now going to add this file to your $PATH. What is $PATH? It essentially tells the computer how to find certain things when it needs to use them. 

4. First, you need to find the path of the folder your download is in. A path is like a url. Mine looks like:
`C:\Users\Unmutual\Downloads\bbolli-tumblr-utils-3a37fe6\bbolli-tumblr-utils-3a37fe6`
(Yours will be different. The word Unmutual is my username; and you may have saved your file in a different place)

5. Open up Control Panel. Search for Advanced System Settings. Click the link reading Environment Variables. 

6. Scroll down the variables until you find one reading "Path". Click it. Click edit. If there is nothing in the box, simply paste in the url. If there is something in the box add a semi-colon to the end of the line. Then, paste in the url. (the semi-colon tells the computer to treat the two things as different, not interpret it as one big thing)

(I learnt how to do this from [this page](https://www.java.com/en/download/help/path.xml), which gives lots of options for different windows systems. Check the link if my description isn't working for you.)

### Step 3. Use the Command Line

1. The command line is the bit of the computer which makes you feel like you're in the Matrix. Once you get used to the command line, you will become fucking addicted to it - I promise. This is because the command line is like seeing the puppeteer beind the puppet show. You will feel powerful. You will feel like the computer is yours to control, not this arcane box, but *your* computer which you can use to do pretty much anything.

2. To find the command line, go to your system search and type in "Command Prompt". Click it.

3. Your next step is to navigate the prompt to the file tumblr_backup.py. There are better guides out there than this for using the command prompt. I am going to explain, but feel free to google for one with pictures.

4. On the left hand side of the screen is part of a Path. For me, it reads `C:\Users\Unmutual>`, and then there is a blinky cursor. 

5. Type `cd Downloads` and then press enter. Your screen now reads `C:\Users\Unmutual\Downloads>` (with your name, in place of the word "Unmutual"). "cd" stands for "change directory". You have gone one directory down! This is equivalent to just double clicking on the downloads folder. If you go wrong, typing `cd ..` will go up one directory again (back to C:\Users\Unmutual>). Have a play around and do some cackling. If you simply type "dir" it will give you a list of all the files in that directory.

6. Once you're done pretending to be in the Matrix, navigate to the folder the file tumblr_backup.py is in. For me, this is:
`cd C:\Users\Unmutual\Downloads\bbolli-tumblr-utils-3a37fe6`, or, from the Downloads folder, just `cd bbolli-tumblr-utils-3a37fe6`.

### Step 4. Run!

1. Plug in your laptop charger, and make sure you have a stable internet connection, and that the laptop won't auto shutdown, sleep or screensaver. This program will run for a while and it's a faff to restart.

2. Where the blinky cursor is, type `python tumblr_backup.py yourtumblrname`. The first bit tells the Windows to run Python, the second bit tells Python to run the backup script, and the third bit - yourtumblrname - tells the backup script which tumblr to download. For example, you may type

    python tumblr_backup.py discoinferno

If you are tumblr user @ discoinferno. 

(You can use this to backup any tumblr, including someone else's, but I think that's a tad shady)

3. Your command prompt will start spitting letters and phrases onto the screen. Leave it to it! You can do other stuff while you wait, just leave the black command prompt box open and running.

### Step 5. How tumblr_backup works

tumblr_backup grabs 50 posts at a time and downloads them onto your hard drive. In the same folder as the program tumblr_backup.py, it will create a folder with the name of your blog. it downloads everything into the folder. 

Once you're done, you can open the folder and find the document called "index.html". Right click index.html, and choose "Open With Firefox" - or whatever internet browser you use.

## Getting Started
This guide is for Mac users. 

### Step 1: Install Python
1. The program we are going to run is called tumblr_backup.py. It is a **python file**. This means it is a file written in the programming language Python.

2. Just like you need a program like Word to view a_document.doc, or Paint to view a_picture.jpeg, you need to use Python to make this program work.

3. Macintosh computers come with the correct version of Python already installed. If you have trouble getting it to work, you may need to install a different version of Python.  Go to the [Python website](https://www.python.org/downloads/release/python-2712/). We are downloading v.2 of Python because this program is designed to work with v2

4. Download the file called **Mac OS X 32-bit i386/PPC installer** for Mac OS X 10.5 and later or **Mac OS X 64-bit/32-bit installer** for Mac OS X 10.6 and later. If you do not know what version of Mac you're running, click the "apple" on your toolbar and look under the "Overview" tab.

5. Install the downloaded file by double clicking.

6. You've installed Python! You can now run Python programs, and if you want to learn to code, you can also use this installation to practice your coding.

### Step 2: Download tumblr_backup

1. Download and unzip this file: [tumblr-utils.zip](https://github.com/bbolli/tumblr-utils/zipball/master)

2. Unzip the file somewhere easy to find, say in your Downloads folder. 

### Step 3. Use the Command Line

1. The command line is the bit of the computer which makes you feel like you're in the Matrix. Once you get used to the command line, you will become fucking addicted to it - I promise. This is because the command line is like seeing the puppeteer beind the puppet show. You will feel powerful. You will feel like the computer is yours to control, not this arcane box, but *your* computer which you can use to do pretty much anything.

2. To find the command line, go to your system search and type in "Terminal". Click it.

3. Your next step is to navigate the prompt to the file tumblr_backup.py. There are better guides out there than this for using the command prompt. I am going to explain, but feel free to google for one with pictures.

4. On the left hand side of the screen is part of a Path. For me, it reads Katelyns-iMac:~ katelynpetrin$, and then there is a blinky cursor. 

5. Type "cd Downloads" and then press enter. Your screen now reads Kaes-iMac:~ unmutual$ (with your name, in place of the word "Unmutual"). "cd" stands for "change directory". You have gone one directory down! This is equivalent to just double clicking on the downloads folder. If you go wrong, typing "cd .." will go up one directory again (back to Kaes-iMac:~ unmutual$). Have a play around and do some cackling. If you simply type "dir" it will give you a list of all the files in that directory.

6. Once you're done pretending to be in the Matrix, navigate to the folder the file tumblr_backup.py is in. For me, this is:
_"/Users/unmutual/Downloads/bbolli-tumblr-utils/tumblr_backup.py"_

### Step 4. Run!

1. Plug in your laptop charger, and make sure you have a stable internet connection, and that the laptop won't auto shutdown, sleep or screensaver. This program will run for a while and it's a faff to restart.

2. Where the blinky cursor is, type **"python tumblr_backup.py yourtumblrname"**. The first bit tells the program to run. The second bit - yourtumblrname - tells it which tumblr to download. For example, you may type:
__python tumblr_backup.py discoinferno__

If you are tumblr user @ discoinferno. 

(You can use this to backup any tumblr, including someone else's, but I think that's a tad shady)

3. Your command prompt will start spitting letters and phrases onto the screen. Leave it to it! You can do other stuff while you wait, just leave the black command prompt box open and running.

### Step 5. How tumblr_backup works

tumblr_backup grabs 50 posts at a time and downloads them onto your hard drive. In the same folder as the program tumblr_backup.py, it will create a folder with the name of your blog. it downloads everything into the folder. 

Once you're done, you can open the folder and find the document called "index.html". Right click index.html, and choose "Open With Firefox" - or whatever internet browser you use.

### HOW TO USE FLAGS

In Step 3, you use the command line to tell the program to run.

You type in the name of the program, and then your username.

You can also add "flags" which give the program special running instructions.

You put flags **between** the program name and username - for example:

<<<<<<< HEAD
__python tumblr_backup.py -t DOGS discoinferno__
=======
    tumblr_backup.py -t DOGS discoinferno
>>>>>>> ac333b0b

Would only backup pages marked "dogs". You can see the whole list of flags in tumblr_backup.md.

They are useful for, example - using `-T text` to only download your text posts, or `-p 2018` to only download this year's posts.


###### TODO

1. how to restart the process
2. more detail
3. probably links and pictures



<|MERGE_RESOLUTION|>--- conflicted
+++ resolved
@@ -144,11 +144,10 @@
 
 You put flags **between** the program name and username - for example:
 
-<<<<<<< HEAD
+MAC: 
 __python tumblr_backup.py -t DOGS discoinferno__
-=======
-    tumblr_backup.py -t DOGS discoinferno
->>>>>>> ac333b0b
+WINDOWS:    
+__tumblr_backup.py -t DOGS discoinferno__
 
 Would only backup pages marked "dogs". You can see the whole list of flags in tumblr_backup.md.
 
